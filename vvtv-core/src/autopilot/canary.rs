--- conflicted
+++ resolved
@@ -451,25 +451,7 @@
     pub estimated_time_minutes: u32,
 }
 
-<<<<<<< HEAD
-/// Types of progression recommendations
-#[derive(Debug, Clone, Serialize)]
-pub enum RecommendationType {
-    WaitForSamples,
-    ReadyForAnalysis,
-    ExtendMonitoring,
-    ConsiderRollback,
-    TimeoutWarning,
-    ManualReview,
-    ReduceDuration,
-    ExtendDuration,
-    ParameterAdjustment,
-    QualityReview,
-    InfrastructureReview,
-}
-=======
 /// Types of progression recommendations (full definition below at line 553)
->>>>>>> 379121e6
 
 /// Priority levels for recommendations
 #[derive(Debug, Clone, Serialize)]
