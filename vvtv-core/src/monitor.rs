use std::fs;
use std::path::{Path, PathBuf};
use std::sync::Arc;
use std::time::Duration;

use chrono::{DateTime, NaiveDateTime, Utc};
use image::{DynamicImage, GenericImageView, ImageBuffer, Rgb};
use rusqlite::{params, Connection, OpenFlags, OptionalExtension};
use serde::Serialize;
use thiserror::Error;
use tokio::process::Command;
use tokio::time::timeout;

<<<<<<< HEAD
use crate::{
    distribution::{
        cdn::{BackupSyncReport, CdnMetrics},
        edge::EdgeLatencyRecord,
        replicator::ReplicationReport,
        security::SegmentToken,
    },
    sqlite::configure_connection,
};
=======
use crate::quality::{QualityAnalyzer, QualityThresholds, SignatureProfile};
use crate::sqlite::configure_connection;
>>>>>>> 2ea9f562

const METRICS_SCHEMA: &str = include_str!("../../sql/metrics.sql");

#[derive(Debug, Error)]
pub enum MonitorError {
    #[error("failed to open metrics database {path}: {source}")]
    Open {
        source: rusqlite::Error,
        path: PathBuf,
    },
    #[error("metrics execution error: {0}")]
    Execute(#[from] rusqlite::Error),
    #[error("io error: {0}")]
    Io(#[from] std::io::Error),
    #[error("serialization error: {0}")]
    Serialize(#[from] serde_json::Error),
    #[error("quality analysis error: {0}")]
    Quality(#[from] crate::quality::QualityError),
}

#[derive(Debug, Clone)]
pub struct LiveQcSample {
    pub capture_path: PathBuf,
    pub stream_bitrate_mbps: f64,
    pub vmaf_estimate: f64,
    pub audio_peak_db: f64,
    pub freeze_events: u32,
    pub black_ratio: f64,
    pub signature_deviation: f64,
}

impl LiveQcSample {
    fn new(
        capture_path: PathBuf,
        metrics: LiveImageMetrics,
        signature_deviation: f64,
        stream_bitrate_mbps: f64,
    ) -> Self {
        Self {
            capture_path,
            stream_bitrate_mbps,
            vmaf_estimate: metrics.vmaf_estimate,
            audio_peak_db: metrics.audio_peak_db,
            freeze_events: metrics.freeze_events,
            black_ratio: metrics.black_ratio,
            signature_deviation,
        }
    }
}

#[derive(Clone)]
pub struct LiveQualityCollector {
    analyzer: QualityAnalyzer,
    stream_url: String,
    capture_dir: PathBuf,
    timeout: Duration,
}

impl LiveQualityCollector {
    pub fn new(
        thresholds: QualityThresholds,
        profile: SignatureProfile,
        stream_url: impl Into<String>,
        capture_dir: impl AsRef<Path>,
    ) -> Self {
        let analyzer = QualityAnalyzer::new(thresholds, Arc::new(profile));
        Self {
            analyzer,
            stream_url: stream_url.into(),
            capture_dir: capture_dir.as_ref().to_path_buf(),
            timeout: Duration::from_secs(25),
        }
    }

    pub fn with_timeout(mut self, timeout: Duration) -> Self {
        self.timeout = timeout;
        self
    }

    pub async fn collect(&self) -> Result<LiveQcSample, MonitorError> {
        fs::create_dir_all(&self.capture_dir)?;
        let timestamp = Utc::now().format("%Y%m%dT%H%M%S");
        let capture_path = self.capture_dir.join(format!("capture_{timestamp}.png"));
        let mut command = Command::new("ffmpeg");
        command
            .kill_on_drop(true)
            .arg("-y")
            .arg("-hide_banner")
            .arg("-loglevel")
            .arg("error")
            .arg("-i")
            .arg(&self.stream_url)
            .arg("-frames:v")
            .arg("1")
            .arg("-vf")
            .arg("scale=640:-1")
            .arg(&capture_path);
        let executed = timeout(self.timeout, command.status()).await;
        let mut placeholder = true;
        if let Ok(Ok(status)) = executed {
            if status.success() {
                placeholder = false;
            }
        }
        if placeholder {
            self.generate_placeholder(&capture_path)?;
        }

        let current = image::open(&capture_path).map_err(|err| {
            MonitorError::Quality(crate::quality::QualityError::Image(err.to_string()))
        })?;
        let previous = self
            .find_previous_capture(&capture_path)?
            .and_then(|path| image::open(path).ok());
        let metrics = self.compute_image_metrics(&current, previous.as_ref());
        let signature = self
            .analyzer
            .analyze_signature(&capture_path, placeholder)
            .map_err(MonitorError::from)?;
        let bitrate = self
            .probe_bitrate()
            .await
            .unwrap_or(metrics.estimated_bitrate_mbps);
        Ok(LiveQcSample::new(
            capture_path,
            metrics,
            signature.signature_deviation,
            bitrate,
        ))
    }

    async fn probe_bitrate(&self) -> Option<f64> {
        let mut command = Command::new("ffprobe");
        command
            .kill_on_drop(true)
            .arg("-v")
            .arg("quiet")
            .arg("-select_streams")
            .arg("v:0")
            .arg("-show_entries")
            .arg("stream=bit_rate")
            .arg("-of")
            .arg("default=noprint_wrappers=1:nokey=1")
            .arg(&self.stream_url);
        let Ok(result) = timeout(self.timeout, command.output()).await else {
            return None;
        };
        let Ok(output) = result else {
            return None;
        };
        if !output.status.success() {
            return None;
        }
        let value = String::from_utf8_lossy(&output.stdout)
            .trim()
            .split_whitespace()
            .next()
            .and_then(|raw| raw.parse::<f64>().ok())?;
        Some(value / 1_000_000.0)
    }

    fn find_previous_capture(&self, current: &Path) -> Result<Option<PathBuf>, MonitorError> {
        let mut entries = fs::read_dir(&self.capture_dir)?
            .filter_map(|entry| entry.ok())
            .filter_map(|entry| {
                let path = entry.path();
                if path == current || !path.is_file() {
                    return None;
                }
                Some(path)
            })
            .collect::<Vec<_>>();
        entries.sort_by_key(|path| fs::metadata(path).and_then(|meta| meta.modified()).ok());
        Ok(entries.pop())
    }

    fn generate_placeholder(&self, path: &Path) -> Result<(), MonitorError> {
        let mut buffer = ImageBuffer::<Rgb<u8>, Vec<u8>>::new(320, 180);
        for (x, y, pixel) in buffer.enumerate_pixels_mut() {
            let fx = x as f32 / 320.0;
            let fy = y as f32 / 180.0;
            *pixel = Rgb([
                (32.0 + 120.0 * fx) as u8,
                (24.0 + 80.0 * (1.0 - fx)) as u8,
                (48.0 + 70.0 * fy) as u8,
            ]);
        }
        buffer.save(path).map_err(|err| {
            MonitorError::Quality(crate::quality::QualityError::Image(err.to_string()))
        })
    }

    fn compute_image_metrics(
        &self,
        current: &DynamicImage,
        previous: Option<&DynamicImage>,
    ) -> LiveImageMetrics {
        let mut black_pixels = 0u64;
        let mut total_pixels = 0u64;
        let mut luma_total = 0f64;
        let mut luma_sq_total = 0f64;
        for pixel in current.pixels() {
            let rgb = pixel.2 .0;
            let luma =
                0.2126 * (rgb[0] as f64) + 0.7152 * (rgb[1] as f64) + 0.0722 * (rgb[2] as f64);
            if luma < 10.0 {
                black_pixels += 1;
            }
            luma_total += luma;
            luma_sq_total += luma * luma;
            total_pixels += 1;
        }
        let mean = if total_pixels == 0 {
            0.0
        } else {
            luma_total / total_pixels as f64
        };
        let variance = if total_pixels == 0 {
            0.0
        } else {
            (luma_sq_total / total_pixels as f64) - (mean * mean)
        };
        let freeze_events = if let Some(prev) = previous {
            let diff = self.frame_difference(current, prev);
            if diff < 0.02 {
                1
            } else {
                0
            }
        } else {
            0
        };
        let black_ratio = if total_pixels == 0 {
            0.0
        } else {
            black_pixels as f64 / total_pixels as f64
        };
        let vmaf_estimate =
            (95.0 - black_ratio * 50.0 - freeze_events as f64 * 5.0).clamp(60.0, 99.0);
        LiveImageMetrics {
            black_ratio,
            freeze_events,
            audio_peak_db: -1.0 + variance.sqrt() * 0.01,
            vmaf_estimate,
            estimated_bitrate_mbps: 3.0 + (1.0 - black_ratio) * 1.5,
        }
    }

    fn frame_difference(&self, current: &DynamicImage, previous: &DynamicImage) -> f64 {
        let resized_a = current.resize(160, 90, image::imageops::FilterType::Triangle);
        let resized_b = previous.resize(160, 90, image::imageops::FilterType::Triangle);
        let mut diff = 0u64;
        let mut total = 0u64;
        for (pixel_a, pixel_b) in resized_a.pixels().zip(resized_b.pixels()) {
            let a = pixel_a.2 .0;
            let b = pixel_b.2 .0;
            let delta = a
                .iter()
                .zip(b.iter())
                .map(|(a, b)| (*a as i16 - *b as i16).abs() as u64)
                .sum::<u64>();
            if delta > 30 {
                diff += 1;
            }
            total += 1;
        }
        if total == 0 {
            0.0
        } else {
            diff as f64 / total as f64
        }
    }
}

struct LiveImageMetrics {
    black_ratio: f64,
    freeze_events: u32,
    audio_peak_db: f64,
    vmaf_estimate: f64,
    estimated_bitrate_mbps: f64,
}

pub struct QcReportGenerator {
    store: MetricsStore,
    reports_dir: PathBuf,
}

impl QcReportGenerator {
    pub fn new(store: MetricsStore, reports_dir: impl AsRef<Path>) -> Self {
        Self {
            store,
            reports_dir: reports_dir.as_ref().to_path_buf(),
        }
    }

    pub fn generate_daily(&self) -> Result<PathBuf, MonitorError> {
        self.generate_for_date(None)
    }

    pub fn generate_for_date(
        &self,
        date: Option<chrono::NaiveDate>,
    ) -> Result<PathBuf, MonitorError> {
        let target_date = date.unwrap_or_else(|| Utc::now().date_naive());
        let history = self.store.history(288)?;
        let total = history.len() as f64;
        let avg = |f: Box<dyn Iterator<Item = f64>>| {
            if total > 0.0 {
                f.sum::<f64>() / total
            } else {
                0.0
            }
        };
        let avg_bitrate = avg(Box::new(history.iter().map(|s| s.stream_bitrate_mbps)));
        let avg_vmaf = avg(Box::new(history.iter().map(|s| s.vmaf_live)));
        let avg_signature = avg(Box::new(history.iter().map(|s| s.signature_deviation)));
        let avg_black = avg(Box::new(history.iter().map(|s| s.black_frame_ratio)));
        let critical_events = history
            .iter()
            .filter(|s| s.vmaf_live < 80.0 || s.black_frame_ratio > 0.2 || s.freeze_events > 0)
            .count();
        fs::create_dir_all(&self.reports_dir)?;
        let report_path = self
            .reports_dir
            .join(format!("qc_report_{}.json", target_date));
        let payload = serde_json::json!({
            "date": target_date.to_string(),
            "total_samples": history.len(),
            "averages": {
                "bitrate_mbps": avg_bitrate,
                "vmaf": avg_vmaf,
                "signature_deviation": avg_signature,
                "black_ratio": avg_black,
            },
            "critical_events": critical_events,
            "samples": history.iter().map(|snapshot| serde_json::json!({
                "timestamp": snapshot.timestamp.to_rfc3339(),
                "bitrate_mbps": snapshot.stream_bitrate_mbps,
                "vmaf": snapshot.vmaf_live,
                "black_ratio": snapshot.black_frame_ratio,
                "freeze_events": snapshot.freeze_events,
                "signature_deviation": snapshot.signature_deviation,
            })).collect::<Vec<_>>()
        });
        fs::write(&report_path, serde_json::to_vec_pretty(&payload)?)?;
        Ok(report_path)
    }
}

pub struct VisualReviewPanel {
    capture_dir: PathBuf,
    output_path: PathBuf,
}

impl VisualReviewPanel {
    pub fn new(capture_dir: impl AsRef<Path>, output_path: impl AsRef<Path>) -> Self {
        Self {
            capture_dir: capture_dir.as_ref().to_path_buf(),
            output_path: output_path.as_ref().to_path_buf(),
        }
    }

    pub fn render(&self) -> Result<(), MonitorError> {
        let captures = self.recent_captures(4)?;
        if let Some(parent) = self.output_path.parent() {
            fs::create_dir_all(parent)?;
        }
        let questions = vec![
            "O enquadramento mantém o padrão VoulezVous?",
            "A paleta respeita a assinatura cromática?",
            "Há ruídos visuais ou artefatos?",
            "O áudio aparente está balanceado?",
            "Existe alguma indicação de congelamento?",
            "O conteúdo mantém consistência narrativa?",
        ];
        let question_items = questions
            .into_iter()
            .map(|q| format!("<li>{}</li>", q))
            .collect::<Vec<_>>()
            .join("");
        let capture_items = captures
            .iter()
            .map(|path| {
                format!(
                    "<div class=\"frame\"><img src=\"file://{}\" alt=\"QC frame\"></div>",
                    path.display()
                )
            })
            .collect::<Vec<_>>()
            .join("");
        let html = format!(
            "<!DOCTYPE html>\n<html lang=\"pt-BR\">\n<head>\n<meta charset=\"utf-8\">\n<title>Revisão Visual QC</title>\n<style>\nbody {{ font-family: 'Inter', sans-serif; background: #0f1014; color: #f6f6f6; margin: 0; padding: 2rem; }}\n.gallery {{ display: grid; grid-template-columns: repeat(auto-fit, minmax(200px, 1fr)); gap: 1rem; }}\n.frame {{ background: #16181f; padding: 0.5rem; border-radius: 6px; }}\n.frame img {{ width: 100%; border-radius: 4px; }}\nol {{ line-height: 1.6; }}\n</style>\n</head>\n<body>\n<h1>Painel de Revisão QC</h1>\n<section>\n  <h2>Capturas recentes</h2>\n  <div class=\"gallery\">{captures}</div>\n</section>\n<section>\n  <h2>Checklist</h2>\n  <ol>{questions}</ol>\n</section>\n</body>\n</html>",
            captures = capture_items,
            questions = question_items
        );
        fs::write(&self.output_path, html)?;
        Ok(())
    }

    fn recent_captures(&self, limit: usize) -> Result<Vec<PathBuf>, MonitorError> {
        let mut captures = fs::read_dir(&self.capture_dir)?
            .filter_map(|entry| entry.ok())
            .map(|entry| entry.path())
            .filter(|path| path.is_file())
            .collect::<Vec<_>>();
        captures.sort_by_key(|path| fs::metadata(path).and_then(|meta| meta.modified()).ok());
        captures.reverse();
        captures.truncate(limit);
        Ok(captures)
    }
}

#[derive(Debug, Clone)]
pub struct MetricsStore {
    path: PathBuf,
    flags: OpenFlags,
}

impl MetricsStore {
    pub fn new(path: impl AsRef<Path>) -> Result<Self, MonitorError> {
        Ok(Self {
            path: path.as_ref().to_path_buf(),
            flags: OpenFlags::SQLITE_OPEN_READ_WRITE | OpenFlags::SQLITE_OPEN_CREATE,
        })
    }

    fn open(&self) -> Result<Connection, MonitorError> {
        let conn = Connection::open_with_flags(&self.path, self.flags).map_err(|source| {
            MonitorError::Open {
                source,
                path: self.path.clone(),
            }
        })?;
        configure_connection(&conn).map_err(|source| MonitorError::Open {
            source,
            path: self.path.clone(),
        })?;
        Ok(conn)
    }

    pub fn initialize(&self) -> Result<(), MonitorError> {
        let conn = self.open()?;
        conn.execute_batch(METRICS_SCHEMA)?;
        Ok(())
    }

    pub fn record(&self, record: &MetricRecord) -> Result<(), MonitorError> {
        let conn = self.open()?;
        conn.execute(
            "INSERT INTO metrics (
                buffer_duration_h, queue_length, played_last_hour, failures_last_hour,
                avg_cpu_load, avg_temp_c, latency_s, stream_bitrate_mbps, vmaf_live,
                audio_peak_db, freeze_events, black_frame_ratio, signature_deviation
            ) VALUES (?1, ?2, ?3, ?4, ?5, ?6, ?7, ?8, ?9, ?10, ?11, ?12, ?13)",
            params![
                record.buffer_duration_h,
                record.queue_length,
                record.played_last_hour,
                record.failures_last_hour,
                record.avg_cpu_load,
                record.avg_temp_c,
                record.latency_s,
                record.stream_bitrate_mbps,
                record.vmaf_live,
                record.audio_peak_db,
                record.freeze_events,
                record.black_frame_ratio,
                record.signature_deviation
            ],
        )?;
        Ok(())
    }

    pub fn latest(&self) -> Result<Option<MetricSnapshot>, MonitorError> {
        let conn = self.open()?;
        let mut stmt = conn.prepare(
            "SELECT ts, buffer_duration_h, queue_length, played_last_hour, failures_last_hour,
                    avg_cpu_load, avg_temp_c, latency_s, stream_bitrate_mbps, vmaf_live,
                    audio_peak_db, freeze_events, black_frame_ratio, signature_deviation
             FROM metrics ORDER BY ts DESC LIMIT 1",
        )?;
        let snapshot = stmt
            .query_row([], |row| MetricSnapshot::from_row(row))
            .optional()?;
        Ok(snapshot)
    }

    pub fn history(&self, limit: usize) -> Result<Vec<MetricSnapshot>, MonitorError> {
        let conn = self.open()?;
        let mut stmt = conn.prepare(
            "SELECT ts, buffer_duration_h, queue_length, played_last_hour, failures_last_hour,
                    avg_cpu_load, avg_temp_c, latency_s, stream_bitrate_mbps, vmaf_live,
                    audio_peak_db, freeze_events, black_frame_ratio, signature_deviation
             FROM metrics ORDER BY ts DESC LIMIT ?1",
        )?;
        let mut rows = stmt.query([limit as i64])?;
        let mut snapshots = Vec::new();
        while let Some(row) = rows.next()? {
            snapshots.push(MetricSnapshot::from_row(row)?);
        }
        snapshots.reverse();
        Ok(snapshots)
    }

    pub fn record_replication_report(
        &self,
        report: &ReplicationReport,
    ) -> Result<(), MonitorError> {
        let mut conn = self.open()?;
        let tx = conn.transaction()?;
        for sync in &report.syncs {
            tx.execute(
                "INSERT INTO replication_syncs (path, bytes_transferred, duration_ms)
                 VALUES (?1, ?2, ?3)",
                params![
                    sync.path.to_string_lossy(),
                    sync.bytes_transferred as i64,
                    sync.duration_ms as i64,
                ],
            )?;
        }
        let check = &report.check;
        tx.execute(
            "INSERT INTO replication_events (path, differences, total_files, drift_percent, failover_triggered)
             VALUES (?1, ?2, ?3, ?4, ?5)",
            params![
                check.path.to_string_lossy(),
                check.differences as i64,
                check.total_files as i64,
                check.drift_percent,
                if check.triggered_failover { 1 } else { 0 },
            ],
        )?;
        tx.commit()?;
        Ok(())
    }

    pub fn record_cdn_metrics(&self, metrics: &CdnMetrics) -> Result<(), MonitorError> {
        let conn = self.open()?;
        conn.execute(
            "INSERT INTO cdn_metrics (provider, cdn_hits, latency_avg_ms, cache_hit_rate, origin_errors)
             VALUES (?1, ?2, ?3, ?4, ?5)",
            params![
                metrics.provider.clone(),
                metrics.cdn_hits as i64,
                metrics.latency_avg_ms,
                metrics.cache_hit_rate,
                metrics.origin_errors as i64,
            ],
        )?;
        Ok(())
    }

    pub fn record_backup_sync(&self, report: &BackupSyncReport) -> Result<(), MonitorError> {
        let conn = self.open()?;
        conn.execute(
            "INSERT INTO backup_syncs (provider, files_uploaded, bytes_uploaded, removed_segments, duration_ms)
             VALUES (?1, ?2, ?3, ?4, ?5)",
            params![
                report.provider.clone(),
                report.files_uploaded as i64,
                report.bytes_uploaded as i64,
                serde_json::to_string(&report.removed_segments)?,
                report.duration_ms as i64,
            ],
        )?;
        Ok(())
    }

    pub fn record_edge_latency(&self, record: &EdgeLatencyRecord) -> Result<(), MonitorError> {
        let conn = self.open()?;
        conn.execute(
            "INSERT INTO edge_latency (region, target, latency_ms)
             VALUES (?1, ?2, ?3)",
            params![
                record.region.clone(),
                record.target.clone(),
                record.latency_ms
            ],
        )?;
        Ok(())
    }

    pub fn record_cdn_token(&self, token: &SegmentToken) -> Result<(), MonitorError> {
        let conn = self.open()?;
        conn.execute(
            "INSERT INTO cdn_tokens (path, token, expires_at)
             VALUES (?1, ?2, ?3)",
            params![
                token.path.clone(),
                token.token.clone(),
                token.expires_at.to_rfc3339(),
            ],
        )?;
        Ok(())
    }
}

#[derive(Debug, Clone, Default)]
pub struct MetricRecord {
    pub buffer_duration_h: f64,
    pub queue_length: i64,
    pub played_last_hour: i64,
    pub failures_last_hour: i64,
    pub avg_cpu_load: f64,
    pub avg_temp_c: f64,
    pub latency_s: f64,
    pub stream_bitrate_mbps: f64,
    pub vmaf_live: f64,
    pub audio_peak_db: f64,
    pub freeze_events: i64,
    pub black_frame_ratio: f64,
    pub signature_deviation: f64,
}

impl MetricRecord {
    pub fn with_live_sample(mut self, sample: &LiveQcSample) -> Self {
        self.apply_live_sample(sample);
        self
    }

    pub fn apply_live_sample(&mut self, sample: &LiveQcSample) {
        self.stream_bitrate_mbps = sample.stream_bitrate_mbps;
        self.vmaf_live = sample.vmaf_estimate;
        self.audio_peak_db = sample.audio_peak_db;
        self.freeze_events = sample.freeze_events as i64;
        self.black_frame_ratio = sample.black_ratio;
        self.signature_deviation = sample.signature_deviation;
    }
}

#[derive(Debug, Clone, Serialize)]
pub struct MetricSnapshot {
    pub timestamp: DateTime<Utc>,
    pub buffer_duration_h: f64,
    pub queue_length: i64,
    pub played_last_hour: i64,
    pub failures_last_hour: i64,
    pub avg_cpu_load: f64,
    pub avg_temp_c: f64,
    pub latency_s: f64,
    pub stream_bitrate_mbps: f64,
    pub vmaf_live: f64,
    pub audio_peak_db: f64,
    pub freeze_events: i64,
    pub black_frame_ratio: f64,
    pub signature_deviation: f64,
}

impl MetricSnapshot {
    fn from_row(row: &rusqlite::Row<'_>) -> rusqlite::Result<Self> {
        let ts: NaiveDateTime = row.get("ts")?;
        Ok(Self {
            timestamp: DateTime::<Utc>::from_naive_utc_and_offset(ts, Utc),
            buffer_duration_h: row.get("buffer_duration_h")?,
            queue_length: row.get("queue_length")?,
            played_last_hour: row.get("played_last_hour")?,
            failures_last_hour: row.get("failures_last_hour")?,
            avg_cpu_load: row.get("avg_cpu_load")?,
            avg_temp_c: row.get("avg_temp_c")?,
            latency_s: row.get("latency_s")?,
            stream_bitrate_mbps: row.get("stream_bitrate_mbps")?,
            vmaf_live: row.get("vmaf_live")?,
            audio_peak_db: row.get("audio_peak_db")?,
            freeze_events: row.get("freeze_events")?,
            black_frame_ratio: row.get("black_frame_ratio")?,
            signature_deviation: row.get("signature_deviation")?,
        })
    }
}

#[derive(Debug, Clone)]
pub struct DashboardGenerator {
    store: MetricsStore,
    output_path: PathBuf,
}

impl DashboardGenerator {
    pub fn new(store: MetricsStore, output_path: impl AsRef<Path>) -> Self {
        Self {
            store,
            output_path: output_path.as_ref().to_path_buf(),
        }
    }

    pub fn generate(&self, limit: usize) -> Result<(), MonitorError> {
        let history = self.store.history(limit)?;
        let latest = history.last().cloned();
        let json = serde_json::to_string(&history)?;
        if let Some(parent) = self.output_path.parent() {
            fs::create_dir_all(parent)?;
        }
        let alerts = self.collect_alerts(&history);
        let html = self.render_html(latest, &json, &alerts);
        fs::write(&self.output_path, html)?;
        Ok(())
    }

    fn collect_alerts(&self, history: &[MetricSnapshot]) -> Vec<String> {
        let mut alerts = Vec::new();
        if let Some(last) = history.last() {
            if last.buffer_duration_h < 1.0 {
                alerts.push(format!(
                    "Buffer abaixo de 1h ({:.2}h)",
                    last.buffer_duration_h
                ));
            }
            if last.stream_bitrate_mbps < 1.0 {
                alerts.push(format!(
                    "Bitrate reduzido: {:.2} Mbps",
                    last.stream_bitrate_mbps
                ));
            }
            if last.failures_last_hour > 0 {
                alerts.push(format!(
                    "Falhas na última hora: {}",
                    last.failures_last_hour
                ));
            }
            if last.vmaf_live < 80.0 {
                alerts.push(format!("VMAF ao vivo em queda ({:.1})", last.vmaf_live));
            }
            if last.freeze_events > 0 {
                alerts.push(format!(
                    "Possível congelamento detectado ({} eventos)",
                    last.freeze_events
                ));
            }
            if last.black_frame_ratio > 0.15 {
                alerts.push(format!(
                    "Quadros escuros excessivos ({:.0}%)",
                    last.black_frame_ratio * 100.0
                ));
            }
            if last.signature_deviation > 0.35 {
                alerts.push(format!(
                    "Desvio estético elevado ({:.2})",
                    last.signature_deviation
                ));
            }
        }
        alerts
    }

    fn render_html(
        &self,
        latest: Option<MetricSnapshot>,
        history_json: &str,
        alerts: &[String],
    ) -> String {
        let summary_rows = if let Some(snapshot) = latest {
            format!(
                concat!(
                    "<tr><th>Timestamp</th><td>{}</td></tr>",
                    "<tr><th>Buffer</th><td>{:.2} h</td></tr>",
                    "<tr><th>Queue Length</th><td>{}</td></tr>",
                    "<tr><th>Failures (1h)</th><td>{}</td></tr>",
                    "<tr><th>Latency</th><td>{:.2} s</td></tr>",
                    "<tr><th>Bitrate</th><td>{:.2} Mbps</td></tr>",
                    "<tr><th>VMAF</th><td>{:.1}</td></tr>",
                    "<tr><th>Audio Peak</th><td>{:.1} dBFS</td></tr>",
                    "<tr><th>Freeze</th><td>{}</td></tr>",
                    "<tr><th>Signature Δ</th><td>{:.2}</td></tr>",
                    "<tr><th>CPU</th><td>{:.1}%</td></tr>",
                    "<tr><th>Temp.</th><td>{:.1} °C</td></tr>"
                ),
                snapshot.timestamp.to_rfc3339(),
                snapshot.buffer_duration_h,
                snapshot.queue_length,
                snapshot.failures_last_hour,
                snapshot.latency_s,
                snapshot.stream_bitrate_mbps,
                snapshot.vmaf_live,
                snapshot.audio_peak_db,
                snapshot.freeze_events,
                snapshot.signature_deviation,
                snapshot.avg_cpu_load,
                snapshot.avg_temp_c
            )
        } else {
            "<tr><td colspan=2>Sem dados</td></tr>".to_string()
        };
        let alerts_html = if alerts.is_empty() {
            "<li>Nenhum alerta ativo</li>".to_string()
        } else {
            alerts
                .iter()
                .map(|alert| format!("<li>{}</li>", alert))
                .collect::<Vec<_>>()
                .join("")
        };
        format!(
            "<!DOCTYPE html>
<html lang=\"pt-BR\">
<head>
<meta charset=\"utf-8\">
<title>VVTV Monitor</title>
<style>
body {{ font-family: 'Inter', sans-serif; background: #0b0c10; color: #f8f8f2; margin: 0; padding: 2rem; }}
section {{ margin-bottom: 2rem; }}
h1 {{ font-size: 1.8rem; margin-bottom: 0.5rem; }}
table {{ border-collapse: collapse; width: 100%; max-width: 420px; }}
th, td {{ border-bottom: 1px solid #444; padding: 0.4rem 0.6rem; text-align: left; }}
#chart {{ width: 100%; height: 240px; background: #16181d; border-radius: 8px; position: relative; }}
#chart canvas {{ width: 100%; height: 100%; }}
.alerts li {{ margin-bottom: 0.3rem; }}
</style>
</head>
<body>
<h1>VoulezVous.TV — Dashboard Local</h1>
<section>
  <h2>Status Atual</h2>
  <table>{summary_rows}</table>
</section>
<section>
  <h2>Alertas</h2>
  <ul class=\"alerts\">{alerts_html}</ul>
</section>
<section>
  <h2>Buffer (últimas medições)</h2>
  <div id=\"chart\"><canvas id=\"bufferChart\"></canvas></div>
</section>
<script>
const history = {history_json};
const canvas = document.getElementById('bufferChart');
const ctx = canvas.getContext('2d');
const width = canvas.width = canvas.offsetWidth;
const height = canvas.height = canvas.offsetHeight;
ctx.clearRect(0, 0, width, height);
ctx.fillStyle = '#1f2128';
ctx.fillRect(0, 0, width, height);
ctx.strokeStyle = '#444';
ctx.lineWidth = 1;
ctx.beginPath();
ctx.moveTo(0, height - 1);
ctx.lineTo(width, height - 1);
ctx.stroke();
if (history.length > 1) {{
  const buffers = history.map(item => item.buffer_duration_h);
  const maxBuffer = Math.max(...buffers, 1);
  ctx.strokeStyle = '#e94560';
  ctx.lineWidth = 2;
  ctx.beginPath();
  history.forEach((item, index) => {{
    const x = (index / (history.length - 1)) * (width - 10) + 5;
    const y = height - (item.buffer_duration_h / maxBuffer) * (height - 10) - 5;
    if (index === 0) {{ ctx.moveTo(x, y); }} else {{ ctx.lineTo(x, y); }}
  }});
  ctx.stroke();
}}
</script>
</body>
</html>",
            summary_rows = summary_rows,
            alerts_html = alerts_html,
            history_json = history_json
        )
    }
}<|MERGE_RESOLUTION|>--- conflicted
+++ resolved
@@ -11,7 +11,6 @@
 use tokio::process::Command;
 use tokio::time::timeout;
 
-<<<<<<< HEAD
 use crate::{
     distribution::{
         cdn::{BackupSyncReport, CdnMetrics},
@@ -19,12 +18,9 @@
         replicator::ReplicationReport,
         security::SegmentToken,
     },
+    quality::{QualityAnalyzer, QualityThresholds, SignatureProfile},
     sqlite::configure_connection,
 };
-=======
-use crate::quality::{QualityAnalyzer, QualityThresholds, SignatureProfile};
-use crate::sqlite::configure_connection;
->>>>>>> 2ea9f562
 
 const METRICS_SCHEMA: &str = include_str!("../../sql/metrics.sql");
 
