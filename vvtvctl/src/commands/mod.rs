--- conflicted
+++ resolved
@@ -1,7 +1,3 @@
-<<<<<<< HEAD
 pub mod compliance;
 pub mod discover;
-=======
-pub mod discover;
-pub mod incident;
->>>>>>> 105f0c50
+pub mod incident;