#![allow(
    clippy::result_large_err,
    clippy::field_reassign_with_default,
    clippy::to_string_in_format_args,
    clippy::vec_init_then_push
)]

mod commands;

use std::collections::HashMap;
use std::fmt;
use std::fs;
use std::path::{Path, PathBuf};
use std::process::{Command, Stdio};
use std::str::FromStr;
use std::sync::Arc;

use chrono::{DateTime, Duration, SecondsFormat, Utc};
use clap::{Args, CommandFactory, Parser, Subcommand, ValueEnum};
use clap_complete::{generate, Shell};
use commands::compliance::{
    ComplianceAuditArgs, ComplianceCommands, ComplianceCsamArgs, ComplianceDrmArgs,
    ComplianceSuiteArgs,
};
use commands::{discover::DiscoverArgs, incident::IncidentReportArgs};
use rusqlite::{Connection, OpenFlags};
use serde::{de::DeserializeOwned, Deserialize, Serialize};
use thiserror::Error;
use tokio::runtime::Builder;
use tracing_subscriber::{fmt as tracing_fmt, EnvFilter};
use vvtv_core::{
    load_broadcaster_config, load_browser_config, load_processor_config, load_vvtv_config,
    AdaptiveProgrammer, AdaptiveReport, AudienceReport, AudienceStore, AudienceStoreBuilder,
    BrowserError, BrowserLauncher, BrowserPbdRunner, BrowserQaRunner, BrowserSearchSessionFactory,
<<<<<<< HEAD
    BusinessLogic, BusinessLogicError, ConfigBundle, ContentSearcher, DashboardArtifacts,
    DashboardError, DashboardGenerator, DiscoveryConfig, DiscoveryLoop, DiscoveryPbd,
    DiscoveryPlanStore, DiscoveryStats, DispatchAction, DispatchStatus, EconomyError, EconomyEvent,
    EconomyEventType, EconomyStore, EconomyStoreBuilder, EconomySummary, IncidentDispatch,
    IncidentError, IncidentHistoryWriter, IncidentNotifier, IncidentReport, IncidentSeverity,
    LedgerExport, MetricRecord, MetricsStore, MicroSpotContract, MicroSpotInjection,
    MicroSpotManager, MonetizationDashboard, MonitorError, NewEconomyEvent, NewViewerSession, Plan,
    PlanAuditFinding, PlanAuditKind, PlanBlacklistEntry, PlanImportRecord, PlanMetrics, PlanStatus,
    PlayBeforeDownload, PlayoutQueueStore, ProfileManager, QaMetricsStore, QaStatistics,
    QueueEntry as QueueStoreEntry, QueueError, QueueFilter, QueueMetrics, QueueStatus,
    SearchConfig, SearchEngine, SearchSessionFactory, SessionRecorder, SessionRecorderConfig,
    SmokeMode, SmokeTestOptions, SmokeTestResult, SqlitePlanStore, ViewerSession,
    ComplianceError, ComplianceSuite, ComplianceSuiteConfig, ComplianceSummary,
    CsamScanReport, CsamScanner, DrmDetectionConfig, DrmScanReport, DrmScanner,
    LicenseAuditReport, LicenseAuditor,
=======
    BusinessLogic, BusinessLogicError, ConfigBundle, ContentSearcher,
    ComplianceError, ComplianceSuite, ComplianceSuiteConfig, ComplianceSummary,
    CsamScanReport, CsamScanner,
    DashboardArtifacts, DashboardError, DashboardGenerator,
    DiscoveryConfig, DiscoveryLoop, DiscoveryPbd, DiscoveryPlanStore, DiscoveryStats,
    DispatchAction, DispatchStatus,
    DrmDetectionConfig, DrmScanReport, DrmScanner,
    EconomyError, EconomyEvent, EconomyEventType, EconomyStore, EconomyStoreBuilder, EconomySummary,
    IncidentDispatch, IncidentError, IncidentHistoryWriter, IncidentNotifier, IncidentReport, IncidentSeverity,
    LedgerExport, LicenseAuditReport, LicenseAuditor,
    MetricRecord, MetricsStore,
    MicroSpotContract, MicroSpotInjection, MicroSpotManager,
    MonetizationDashboard, MonitorError,
    NewEconomyEvent, NewViewerSession,
    Plan, PlanAuditFinding, PlanAuditKind, PlanBlacklistEntry, PlanImportRecord, PlanMetrics, PlanStatus,
    PlayBeforeDownload, PlayoutQueueStore,
    ProfileManager,
    QaMetricsStore, QaStatistics,
    QueueEntry as QueueStoreEntry, QueueError, QueueFilter, QueueMetrics, QueueStatus,
    SearchConfig, SearchEngine, SearchSessionFactory,
    SessionRecorder, SessionRecorderConfig,
    SmokeMode, SmokeTestOptions, SmokeTestResult,
    SqlitePlanStore,
    ViewerSession,
>>>>>>> 379121e6
};

#[cfg(test)]
use vvtv_core::{
    CsamScanFinding, DrmScanFinding, LicenseAuditFinding, LicenseAuditFindingKind,
    LicenseAuditSummary,
};

pub type Result<T> = std::result::Result<T, AppError>;

#[derive(Debug, Error)]
pub enum AppError {
    #[error("config error: {0}")]
    Config(#[from] vvtv_core::ConfigError),
    #[error("io error: {0}")]
    Io(#[from] std::io::Error),
    #[error("database error: {0}")]
    Database(#[from] rusqlite::Error),
    #[error("serialization error: {0}")]
    Serialize(#[from] serde_json::Error),
    #[error("plan error: {0}")]
    Plan(#[from] vvtv_core::PlanError),
    #[error("queue error: {0}")]
    Queue(#[from] QueueError),
    #[error("monitor error: {0}")]
    Monitor(#[from] MonitorError),
    #[error("browser automation error: {0}")]
    Browser(#[from] BrowserError),
    #[error("economy error: {0}")]
    Economy(#[from] vvtv_core::EconomyError),
    #[error("audience error: {0}")]
    Audience(#[from] vvtv_core::AudienceError),
    #[error("dashboard error: {0}")]
    Dashboard(#[from] DashboardError),
    #[error("adaptive error: {0}")]
    Adaptive(#[from] vvtv_core::AdaptiveError),
    #[error("spots error: {0}")]
    Spots(#[from] vvtv_core::SpotsError),
    #[error("compliance error: {0}")]
    Compliance(#[from] ComplianceError),
    #[error("incident error: {0}")]
    Incident(#[from] IncidentError),
    #[error("authentication failed")]
    Authentication,
    #[error("required resource missing: {0}")]
    MissingResource(String),
    #[error("invalid argument: {0}")]
    InvalidArgument(String),
    #[error("script execution failed with status {status:?}: {stderr}")]
    ScriptFailure { status: Option<i32>, stderr: String },
}

#[derive(Parser, Debug)]
#[command(author, version, about = "VVTV command-line control interface", long_about = None)]
pub struct Cli {
    /// Caminho do vvtv.toml principal
    #[arg(long, default_value = "configs/vvtv.toml")]
    pub config: PathBuf,
    /// Caminho alternativo para browser.toml
    #[arg(long)]
    pub browser_config: Option<PathBuf>,
    /// Caminho alternativo para processor.toml
    #[arg(long)]
    pub processor_config: Option<PathBuf>,
    /// Caminho alternativo para broadcaster.toml
    #[arg(long)]
    pub broadcaster_config: Option<PathBuf>,
    /// Caminho alternativo para business_logic.yaml
    #[arg(long)]
    pub business_logic: Option<PathBuf>,
    /// Diretório override para dados (substitui paths.data_dir)
    #[arg(long)]
    pub data_dir: Option<PathBuf>,
    /// Diretório contendo scripts do sistema
    #[arg(long)]
    pub scripts_dir: Option<PathBuf>,
    /// Caminho alternativo para plans.sqlite
    #[arg(long)]
    pub plans_db: Option<PathBuf>,
    /// Caminho alternativo para queue.sqlite
    #[arg(long)]
    pub queue_db: Option<PathBuf>,
    /// Caminho alternativo para metrics.sqlite
    #[arg(long)]
    pub metrics_db: Option<PathBuf>,
    /// Caminho alternativo para economy.sqlite
    #[arg(long)]
    pub economy_db: Option<PathBuf>,
    /// Caminho alternativo para viewers.sqlite
    #[arg(long)]
    pub viewers_db: Option<PathBuf>,
    /// Diretório para relatórios de monetização
    #[arg(long)]
    pub reports_dir: Option<PathBuf>,
    /// Caminho alternativo para o script fill_buffer.sh
    #[arg(long)]
    pub fill_script: Option<PathBuf>,
    /// Token para autenticação local (se VVTVCTL_TOKEN estiver definido)
    #[arg(long)]
    pub token: Option<String>,
    /// Formato de saída
    #[arg(long, value_enum, default_value_t = OutputFormat::Text)]
    pub format: OutputFormat,
    #[command(subcommand)]
    pub command: Commands,
}

#[derive(Debug, Clone, Copy, ValueEnum)]
pub enum OutputFormat {
    Text,
    Json,
}

#[derive(Subcommand, Debug)]
pub enum Commands {
    /// Exibe status operacional resumido
    Status,
    /// Executa descoberta autônoma de conteúdo
    Discover(DiscoverArgs),
    /// Operações relacionadas a PLANs
    #[command(subcommand)]
    Plan(PlanCommands),
    /// Operações relacionadas à fila de playout
    #[command(subcommand)]
    Queue(QueueCommands),
    /// Gerenciamento do buffer operacional
    #[command(subcommand)]
    Buffer(BufferCommands),
    /// Executa verificações de integridade
    #[command(name = "health")]
    #[command(subcommand)]
    Health(HealthCommands),
    /// Ferramentas de QA
    #[command(subcommand)]
    Qa(QaCommands),
    /// Auditoria e verificações de compliance
    #[command(subcommand)]
    Compliance(ComplianceCommands),
    /// Gera scripts de autocompletar para shells suportados
    Completions {
        #[arg(value_enum)]
        shell: Shell,
    },
    /// Operações relacionadas ao cartão de negócios
    #[command(name = "business-logic")]
    #[command(subcommand)]
    BusinessLogic(BusinessLogicCommands),
    /// Operações de monetização e analytics
    #[command(subcommand)]
    Monetization(MonetizationCommands),
    /// Comunicação e registro de incidentes
    #[command(subcommand)]
    Incident(IncidentCommands),
}

#[derive(Args, Debug)]
pub struct BusinessLogicArgs {
    /// Caminho alternativo para business_logic.yaml
    #[arg(long)]
    pub path: Option<PathBuf>,
}

#[derive(Subcommand, Debug)]
pub enum BusinessLogicCommands {
    /// Exibe o cartão de negócios carregado
    Show(BusinessLogicArgs),
    /// Valida o cartão de negócios
    Validate(BusinessLogicArgs),
    /// Recarrega o cartão de negócios a partir do disco
    Reload(BusinessLogicArgs),
}

#[derive(Subcommand, Debug)]
pub enum PlanCommands {
    /// Lista planos registrados no banco
    List(PlanListArgs),
    /// Executa auditoria de planos
    Audit(PlanAuditArgs),
    /// Gerencia blacklist de planos
    #[command(subcommand)]
    Blacklist(PlanBlacklistCommands),
    /// Importa planos a partir de um arquivo JSON
    Import(PlanImportArgs),
}

#[derive(Args, Debug)]
pub struct PlanListArgs {
    /// Filtrar por status específico
    #[arg(long)]
    pub status: Option<String>,
    /// Limite de registros retornados
    #[arg(long, default_value_t = 10)]
    pub limit: usize,
}

#[derive(Args, Debug)]
pub struct PlanAuditArgs {
    /// Mostrar apenas findings com idade maior que este limite (horas)
    #[arg(long, default_value_t = 0.0)]
    pub min_age_hours: f64,
    /// Filtrar por tipo específico de finding
    #[arg(long)]
    pub kind: Option<String>,
}

#[derive(Subcommand, Debug)]
pub enum PlanBlacklistCommands {
    /// Lista entradas da blacklist
    List,
    /// Adiciona domínio à blacklist
    Add(PlanBlacklistAddArgs),
    /// Remove domínio da blacklist
    Remove(PlanBlacklistRemoveArgs),
}

#[derive(Args, Debug)]
pub struct PlanBlacklistAddArgs {
    /// Domínio a ser bloqueado
    pub domain: String,
    /// Motivo opcional
    #[arg(long)]
    pub reason: Option<String>,
}

#[derive(Args, Debug)]
pub struct PlanBlacklistRemoveArgs {
    /// Domínio a ser removido
    pub domain: String,
}

#[derive(Args, Debug)]
pub struct PlanImportArgs {
    /// Caminho do arquivo JSON contendo planos
    pub path: PathBuf,
    /// Força sobrescrita de planos existentes
    #[arg(long, default_value_t = false)]
    pub overwrite: bool,
}

#[derive(Subcommand, Debug)]
pub enum QueueCommands {
    /// Lista itens da fila de playout
    Show(QueueShowArgs),
    /// Exibe resumo da fila
    Summary,
    /// Ajusta prioridade de um item
    Promote(QueuePromoteArgs),
    /// Remove item da fila
    Remove(QueueRemoveArgs),
    /// Limpa itens reproduzidos mais antigos
    Cleanup(QueueCleanupArgs),
    /// Exporta backup compactado da fila
    Backup(QueueBackupArgs),
}

#[derive(Args, Debug)]
pub struct QueueShowArgs {
    /// Filtrar por status
    #[arg(long)]
    pub status: Option<String>,
    /// Limite de registros
    #[arg(long, default_value_t = 10)]
    pub limit: usize,
}

#[derive(Args, Debug)]
pub struct QueuePromoteArgs {
    /// ID do item na fila
    pub id: i64,
    /// Nova prioridade (0 = normal, 1 = alta)
    #[arg(long, default_value_t = 1)]
    pub priority: i64,
}

#[derive(Args, Debug)]
pub struct QueueRemoveArgs {
    /// ID do item na fila
    pub id: i64,
}

#[derive(Args, Debug)]
pub struct QueueCleanupArgs {
    /// Limite em horas para remoção de itens `played`
    #[arg(long, default_value_t = 72)]
    pub older_than_hours: i64,
}

#[derive(Args, Debug)]
pub struct QueueBackupArgs {
    /// Caminho do arquivo `.sql.gz`
    pub output: PathBuf,
}

#[derive(Subcommand, Debug)]
pub enum BufferCommands {
    /// Dispara o script fill_buffer.sh
    Fill(BufferFillArgs),
}

#[derive(Args, Debug)]
pub struct BufferFillArgs {
    /// Alvo de horas de buffer
    #[arg(long)]
    pub target_hours: Option<f64>,
    /// Executa em modo dry-run
    #[arg(long, default_value_t = false)]
    pub dry_run: bool,
}

#[derive(Args, Debug)]
pub struct HealthDashboardArgs {
    /// Caminho de saída do dashboard
    #[arg(long)]
    pub output: Option<PathBuf>,
    /// Número de pontos exibidos
    #[arg(long, default_value_t = 48)]
    pub points: usize,
}

#[derive(Subcommand, Debug)]
pub enum HealthCommands {
    /// Executa checagens básicas
    Check,
    /// Gera dashboard HTML com histórico recente
    Dashboard(HealthDashboardArgs),
}

#[derive(Subcommand, Debug)]
pub enum QaCommands {
    /// Executa smoke test do curator
    SmokeTest(QaSmokeArgs),
    /// Gera dashboard HTML de QA
    Report(QaReportArgs),
}

#[derive(Debug, Clone, Copy, ValueEnum)]
pub enum SmokeModeValue {
    Headless,
    Headed,
}

impl From<SmokeModeValue> for SmokeMode {
    fn from(value: SmokeModeValue) -> Self {
        match value {
            SmokeModeValue::Headless => SmokeMode::Headless,
            SmokeModeValue::Headed => SmokeMode::Headed,
        }
    }
}

#[derive(Args, Debug)]
pub struct QaSmokeArgs {
    /// URL alvo do smoke test
    pub url: String,
    /// Modo de execução (headed/headless)
    #[arg(long, value_enum, default_value_t = SmokeModeValue::Headless)]
    pub mode: SmokeModeValue,
    /// Diretório para salvar screenshots
    #[arg(long)]
    pub screenshot_dir: Option<PathBuf>,
    /// Não captura screenshot
    #[arg(long, default_value_t = false)]
    pub no_screenshot: bool,
    /// Ativa gravação de vídeo da sessão
    #[arg(long, default_value_t = false)]
    pub record_video: bool,
    /// Diretório para salvar vídeos
    #[arg(long)]
    pub video_dir: Option<PathBuf>,
    /// Caminho alternativo para ffmpeg
    #[arg(long)]
    pub ffmpeg_path: Option<PathBuf>,
    /// Duração máxima da captura de vídeo (segundos)
    #[arg(long, default_value_t = 30)]
    pub record_duration: u64,
}

#[derive(Args, Debug)]
pub struct QaReportArgs {
    /// Caminho do arquivo HTML de saída
    #[arg(long)]
    pub output: Option<PathBuf>,
}

#[derive(Debug, Clone, Serialize)]
pub struct QaSmokeReport {
    pub result: SmokeTestResult,
}

#[derive(Debug, Clone, Serialize)]
pub struct QaReportResult {
    pub output: PathBuf,
    pub stats: QaStatistics,
}

#[derive(Debug, Clone, Serialize)]
pub struct LedgerRecordResult {
    pub event: EconomyEvent,
}

#[derive(Debug, Clone, Serialize)]
pub struct LedgerSummaryResult {
    pub summary: EconomySummary,
}

#[derive(Debug, Clone, Serialize)]
pub struct LedgerExportResult {
    pub export: LedgerExport,
}

#[derive(Debug, Clone, Serialize)]
pub struct AudienceRecordResult {
    pub session: ViewerSession,
}

#[derive(Debug, Clone, Serialize)]
pub struct AudienceMetricsResult {
    pub report: AudienceReport,
}

#[derive(Debug, Clone, Serialize)]
pub struct AudienceHeatmapResult {
    pub output: PathBuf,
}

#[derive(Debug, Clone, Serialize)]
pub struct AudienceReportResultView {
    pub path: PathBuf,
    pub report: AudienceReport,
}

#[derive(Debug, Clone, Serialize)]
pub struct AdaptiveReportView {
    pub report: AdaptiveReport,
}

#[derive(Debug, Clone, Serialize)]
pub struct SpotListResult {
    pub contracts: Vec<MicroSpotContract>,
}

#[derive(Debug, Clone, Serialize)]
pub struct SpotActionResult {
    pub message: String,
}

#[derive(Debug, Clone, Serialize)]
pub struct SpotInjectionResult {
    pub injections: Vec<MicroSpotInjection>,
}

#[derive(Debug, Clone, Serialize)]
pub struct DashboardResultView {
    pub artifacts: DashboardArtifacts,
}

#[derive(Debug, Clone, Serialize)]
pub struct IncidentReportResultView {
    pub incident_id: String,
    pub severity: String,
    pub markdown_path: String,
    #[serde(skip_serializing_if = "Option::is_none")]
    pub json_path: Option<String>,
    #[serde(skip_serializing_if = "Option::is_none")]
    pub notification: Option<IncidentDispatchView>,
}

#[derive(Debug, Clone, Serialize)]
pub struct IncidentDispatchView {
    pub subject: String,
    pub severity: String,
    #[serde(skip_serializing_if = "Option::is_none")]
    pub message: Option<String>,
    pub actions: Vec<IncidentDispatchActionView>,
}

#[derive(Debug, Clone, Serialize)]
pub struct IncidentDispatchActionView {
    pub channel: String,
    pub status: String,
    #[serde(skip_serializing_if = "Option::is_none")]
    pub detail: Option<String>,
}

impl From<IncidentDispatch> for IncidentDispatchView {
    fn from(dispatch: IncidentDispatch) -> Self {
        let actions = dispatch
            .actions
            .iter()
            .map(IncidentDispatchActionView::from)
            .collect();
        Self {
            subject: dispatch.subject,
            severity: dispatch.severity.badge().to_string(),
            message: Some(dispatch.message),
            actions,
        }
    }
}

impl From<&DispatchAction> for IncidentDispatchActionView {
    fn from(action: &DispatchAction) -> Self {
        match &action.status {
            DispatchStatus::Executed { detail } => Self {
                channel: action.channel.to_string(),
                status: "executed".to_string(),
                detail: detail.clone(),
            },
            DispatchStatus::Skipped { reason } => Self {
                channel: action.channel.to_string(),
                status: "skipped".to_string(),
                detail: Some(reason.clone()),
            },
            DispatchStatus::Failed { reason } => Self {
                channel: action.channel.to_string(),
                status: "failed".to_string(),
                detail: Some(reason.clone()),
            },
        }
    }
}

#[derive(Subcommand, Debug)]
pub enum MonetizationCommands {
    /// Operações no ledger econômico
    #[command(subcommand)]
    Ledger(LedgerCommands),
    /// Registrar e consultar métricas de audiência
    #[command(subcommand)]
    Audience(AudienceCommands),
    /// Atualiza scores de curadoria com base em retenção e receita
    Adaptive,
    /// Gerencia micro-spots e slots premium
    #[command(subcommand)]
    Spots(SpotCommands),
    /// Gera dashboard HTML/JSON de monetização
    Dashboard(DashboardArgs),
}

#[derive(Subcommand, Debug)]
pub enum IncidentCommands {
    /// Gera relatório de incidente e dispara comunicações configuradas
    Report(IncidentReportArgs),
}

#[derive(Subcommand, Debug)]
pub enum LedgerCommands {
    /// Registra um evento financeiro
    Record(LedgerRecordArgs),
    /// Exibe resumo financeiro
    Summary(LedgerSummaryArgs),
    /// Exporta CSV e .logline do período
    Export(LedgerExportArgs),
}

#[derive(Args, Debug)]
pub struct LedgerRecordArgs {
    /// Tipo do evento (view, click, slot_sell, affiliate, cost, payout)
    pub event_type: String,
    /// Valor em euros
    pub value_eur: f64,
    /// Origem do evento (viewer, campanha...)
    #[arg(long)]
    pub source: String,
    /// Contexto associado (plan_id, campanha)
    #[arg(long)]
    pub context: String,
    /// Observações opcionais
    #[arg(long)]
    pub notes: Option<String>,
}

#[derive(Args, Debug)]
pub struct LedgerSummaryArgs {
    /// Intervalo em horas (padrão 24h)
    #[arg(long, default_value_t = 24)]
    pub hours: i64,
}

#[derive(Args, Debug)]
pub struct LedgerExportArgs {
    /// Início do período (RFC3339). Padrão: agora - 7 dias.
    #[arg(long)]
    pub start: Option<String>,
    /// Fim do período (RFC3339). Padrão: agora.
    #[arg(long)]
    pub end: Option<String>,
    /// Diretório de saída
    #[arg(long)]
    pub output: Option<PathBuf>,
}

#[derive(Subcommand, Debug)]
pub enum AudienceCommands {
    /// Registra sessão de audiência
    Record(AudienceRecordArgs),
    /// Resumo de métricas agregadas
    Metrics(AudienceMetricsArgs),
    /// Gera heatmap geográfico
    Heatmap(AudienceHeatmapArgs),
    /// Exporta relatório JSON
    Report(AudienceReportArgs),
}

#[derive(Args, Debug)]
pub struct AudienceRecordArgs {
    /// Identificador da sessão
    pub session_id: String,
    /// Região (EU, NA, SA, ...)
    #[arg(long)]
    pub region: String,
    /// Dispositivo
    #[arg(long)]
    pub device: String,
    /// Duração em minutos
    #[arg(long, default_value_t = 10.0)]
    pub duration_minutes: f64,
    /// Banda média (Mbps)
    #[arg(long)]
    pub bandwidth_mbps: Option<f64>,
    /// Score de engajamento (0-1)
    #[arg(long)]
    pub engagement: Option<f64>,
}

#[derive(Args, Debug)]
pub struct AudienceMetricsArgs {
    /// Intervalo em horas (padrão 24h)
    #[arg(long, default_value_t = 24)]
    pub hours: i64,
}

#[derive(Args, Debug)]
pub struct AudienceHeatmapArgs {
    /// Caminho de saída para o PNG
    #[arg(long)]
    pub output: Option<PathBuf>,
}

#[derive(Args, Debug)]
pub struct AudienceReportArgs {
    /// Caminho do relatório JSON
    #[arg(long)]
    pub output: Option<PathBuf>,
    /// Intervalo em horas (padrão 24h)
    #[arg(long, default_value_t = 24)]
    pub hours: i64,
}

#[derive(Subcommand, Debug)]
pub enum SpotCommands {
    /// Lista contratos de micro-spot
    List,
    /// Carrega contrato .lll
    Load(SpotLoadArgs),
    /// Ativa contrato
    Activate(SpotToggleArgs),
    /// Desativa contrato
    Deactivate(SpotToggleArgs),
    /// Injeta microspots devidos
    Inject,
}

#[derive(Args, Debug)]
pub struct SpotLoadArgs {
    /// Caminho do arquivo .lll
    pub path: PathBuf,
}

#[derive(Args, Debug)]
pub struct SpotToggleArgs {
    /// ID do contrato
    pub id: String,
}

#[derive(Args, Debug)]
pub struct DashboardArgs {
    /// Diretório de saída (padrão monitor/)
    #[arg(long)]
    pub output: Option<PathBuf>,
}

pub fn run(cli: Cli) -> Result<()> {
    enforce_token(&cli)?;
    let context = AppContext::new(&cli)?;

    match &cli.command {
        Commands::Status => {
            let status = context.gather_status()?;
            render(&status, cli.format)?;
        }
        Commands::Discover(args) => {
            let report = context.discovery_run(args)?;
            render(&report, cli.format)?;
        }
        Commands::Plan(command) => match command {
            PlanCommands::List(args) => {
                let plans = context.plan_list(args)?;
                render(&plans, cli.format)?;
            }
            PlanCommands::Audit(args) => {
                let audit = context.plan_audit(args)?;
                render(&audit, cli.format)?;
            }
            PlanCommands::Blacklist(args) => {
                let result = context.plan_blacklist(args)?;
                render(&result, cli.format)?;
            }
            PlanCommands::Import(args) => {
                let result = context.plan_import(args)?;
                render(&result, cli.format)?;
            }
        },
        Commands::Queue(command) => match command {
            QueueCommands::Show(args) => {
                let queue = context.queue_show(args)?;
                render(&queue, cli.format)?;
            }
            QueueCommands::Summary => {
                let summary = context.queue_summary()?;
                render(&summary, cli.format)?;
            }
            QueueCommands::Promote(args) => {
                let result = context.queue_promote(args)?;
                render(&result, cli.format)?;
            }
            QueueCommands::Remove(args) => {
                let result = context.queue_remove(args)?;
                render(&result, cli.format)?;
            }
            QueueCommands::Cleanup(args) => {
                let result = context.queue_cleanup(args)?;
                render(&result, cli.format)?;
            }
            QueueCommands::Backup(args) => {
                let result = context.queue_backup(args)?;
                render(&result, cli.format)?;
            }
        },
        Commands::Buffer(BufferCommands::Fill(args)) => {
            let result = context.buffer_fill(args)?;
            render(&result, cli.format)?;
        }
        Commands::Health(command) => match command {
            HealthCommands::Check => {
                let report = context.health_check()?;
                render(&report, cli.format)?;
                if report
                    .iter()
                    .any(|entry| matches!(entry.status, CheckStatus::Error))
                {
                    return Err(AppError::MissingResource(
                        "Uma ou mais verificações falharam".to_string(),
                    ));
                }
            }
            HealthCommands::Dashboard(args) => {
                let result = context.health_dashboard(args)?;
                render(&result, cli.format)?;
            }
        },
        Commands::Qa(command) => match command {
            QaCommands::SmokeTest(args) => {
                let report = context.qa_smoke_test(args)?;
                render(&report, cli.format)?;
            }
            QaCommands::Report(args) => {
                let report = context.qa_report(args)?;
                render(&report, cli.format)?;
            }
        },
        Commands::Compliance(command) => match command {
            ComplianceCommands::Audit(args) => {
                let report = context.compliance_audit(args)?;
                render(&report, cli.format)?;
            }
            ComplianceCommands::Drm(args) => {
                let report = context.compliance_drm(args)?;
                render(&report, cli.format)?;
            }
            ComplianceCommands::Csam(args) => {
                let report = context.compliance_csam(args)?;
                render(&report, cli.format)?;
            }
            ComplianceCommands::Suite(args) => {
                let summary = context.compliance_suite(args)?;
                render(&summary, cli.format)?;
                if summary.has_findings() {
                    eprintln!(
                        "⚠️  Inconformidades de compliance foram encontradas durante a varredura"
                    );
                }
            }
        },
        Commands::Completions { shell } => {
            output_completions(*shell)?;
        }
        Commands::BusinessLogic(command) => match command {
            BusinessLogicCommands::Show(args) => {
                let view = context.business_logic_show(&args.path)?;
                render(&view, cli.format)?;
            }
            BusinessLogicCommands::Validate(args) => {
                let status = context.business_logic_validate(&args.path)?;
                render(&status, cli.format)?;
            }
            BusinessLogicCommands::Reload(args) => {
                let status = context.business_logic_reload(&args.path)?;
                render(&status, cli.format)?;
            }
        },
        Commands::Monetization(command) => match command {
            MonetizationCommands::Ledger(sub) => match sub {
                LedgerCommands::Record(args) => {
                    let result = context.ledger_record(args)?;
                    render(&result, cli.format)?;
                }
                LedgerCommands::Summary(args) => {
                    let result = context.ledger_summary(args)?;
                    render(&result, cli.format)?;
                }
                LedgerCommands::Export(args) => {
                    let result = context.ledger_export(args)?;
                    render(&result, cli.format)?;
                }
            },
            MonetizationCommands::Audience(sub) => match sub {
                AudienceCommands::Record(args) => {
                    let result = context.audience_record(args)?;
                    render(&result, cli.format)?;
                }
                AudienceCommands::Metrics(args) => {
                    let result = context.audience_metrics(args)?;
                    render(&result, cli.format)?;
                }
                AudienceCommands::Heatmap(args) => {
                    let result = context.audience_heatmap(args)?;
                    render(&result, cli.format)?;
                }
                AudienceCommands::Report(args) => {
                    let result = context.audience_report(args)?;
                    render(&result, cli.format)?;
                }
            },
            MonetizationCommands::Adaptive => {
                let result = context.run_adaptive()?;
                render(&result, cli.format)?;
            }
            MonetizationCommands::Spots(sub) => match sub {
                SpotCommands::List => {
                    let result = context.spots_list()?;
                    render(&result, cli.format)?;
                }
                SpotCommands::Load(args) => {
                    let result = context.spots_load(args)?;
                    render(&result, cli.format)?;
                }
                SpotCommands::Activate(args) => {
                    let result = context.spots_toggle(args, true)?;
                    render(&result, cli.format)?;
                }
                SpotCommands::Deactivate(args) => {
                    let result = context.spots_toggle(args, false)?;
                    render(&result, cli.format)?;
                }
                SpotCommands::Inject => {
                    let result = context.spots_inject()?;
                    render(&result, cli.format)?;
                }
            },
            MonetizationCommands::Dashboard(args) => {
                let result = context.generate_dashboard(args)?;
                render(&result, cli.format)?;
            }
        },
        Commands::Incident(command) => match command {
            IncidentCommands::Report(args) => {
                let result = context.incident_report(args)?;
                render(&result, cli.format)?;
            }
        },
    }

    Ok(())
}

fn enforce_token(cli: &Cli) -> Result<()> {
    if let Ok(expected) = std::env::var("VVTVCTL_TOKEN") {
        match &cli.token {
            Some(provided) if provided == &expected => Ok(()),
            _ => Err(AppError::Authentication),
        }
    } else {
        Ok(())
    }
}

fn render<T>(value: &T, format: OutputFormat) -> Result<()>
where
    T: Serialize + DisplayFallback,
{
    match format {
        OutputFormat::Text => {
            println!("{}", value.display());
            Ok(())
        }
        OutputFormat::Json => {
            let json = serde_json::to_string_pretty(value)?;
            println!("{}", json);
            Ok(())
        }
    }
}

fn output_completions(shell: Shell) -> Result<()> {
    let mut command = Cli::command();
    generate(shell, &mut command, "vvtvctl", &mut std::io::stdout());
    Ok(())
}

fn init_discovery_tracing(enable: bool) {
    if !enable {
        return;
    }
    let filter = EnvFilter::try_from_default_env().unwrap_or_else(|_| {
        EnvFilter::new(
            "info,vvtv_core::browser::discovery_loop=debug,vvtv_core::browser::searcher=debug",
        )
    });
    let _ = tracing_fmt().with_env_filter(filter).try_init();
}

#[derive(Debug, Serialize)]
pub struct BusinessLogicView {
    pub path: String,
    pub policy_version: String,
    pub environment: String,
    pub selection_method: String,
    pub temperature: f64,
    pub top_k: usize,
    pub bias: f64,
}

#[derive(Debug, Serialize)]
pub struct BusinessLogicValidation {
    pub path: String,
    pub status: String,
}

#[derive(Debug, Serialize)]
pub struct BusinessLogicReloadResult {
    pub path: String,
    pub policy_version: String,
    pub reloaded: bool,
}

fn parse_event_type(value: &str) -> Result<EconomyEventType> {
    EconomyEventType::from_str(value).map_err(|err| match err {
        EconomyError::InvalidEventType(_) => {
            AppError::InvalidArgument(format!("tipo de evento inválido: {value}"))
        }
        other => AppError::Economy(other),
    })
}

fn parse_datetime(value: &str) -> Result<DateTime<Utc>> {
    DateTime::parse_from_rfc3339(value)
        .map(|dt| dt.with_timezone(&Utc))
        .map_err(|err| AppError::InvalidArgument(format!("data/hora inválida '{value}': {err}")))
}

trait DisplayFallback {
    fn display(&self) -> String;
}

impl DisplayFallback for BusinessLogicView {
    fn display(&self) -> String {
        format!(
            "business_logic: {path}\n policy_version: {version}\n env: {env}\n method: {method}\n temperature: {temp:.2}\n top_k: {top}\n bias: {bias:.3}",
            path = self.path,
            version = self.policy_version,
            env = self.environment,
            method = self.selection_method,
            temp = self.temperature,
            top = self.top_k,
            bias = self.bias
        )
    }
}

impl DisplayFallback for BusinessLogicValidation {
    fn display(&self) -> String {
        format!("{}: {}", self.path, self.status)
    }
}

impl DisplayFallback for BusinessLogicReloadResult {
    fn display(&self) -> String {
        format!(
            "reloaded {path} (policy_version={version})",
            path = self.path,
            version = self.policy_version
        )
    }
}

#[derive(Debug)]
struct AppContext {
    bundle: ConfigBundle,
    config_path: PathBuf,
    browser_path: PathBuf,
    processor_path: PathBuf,
    broadcaster_path: PathBuf,
    business_logic_path: PathBuf,
    data_dir: PathBuf,
    plans_db: PathBuf,
    queue_db: PathBuf,
    metrics_db: PathBuf,
    economy_db: PathBuf,
    viewers_db: PathBuf,
    reports_dir: PathBuf,
    scripts_dir: PathBuf,
    fill_script: PathBuf,
}

impl AppContext {
    fn new(cli: &Cli) -> Result<Self> {
        let config_path = cli.config.clone();
        let vvtv = load_vvtv_config(&config_path)?;

        let config_dir = config_path
            .parent()
            .map(Path::to_path_buf)
            .unwrap_or_else(|| PathBuf::from("."));

        let browser_path = cli
            .browser_config
            .clone()
            .unwrap_or_else(|| config_dir.join("browser.toml"));
        let processor_path = cli
            .processor_config
            .clone()
            .unwrap_or_else(|| config_dir.join("processor.toml"));
        let broadcaster_path = cli
            .broadcaster_config
            .clone()
            .unwrap_or_else(|| config_dir.join("broadcaster.toml"));
        let browser = load_browser_config(&browser_path)?;
        let processor = load_processor_config(&processor_path)?;
        let broadcaster = load_broadcaster_config(&broadcaster_path)?;
        let bundle = ConfigBundle {
            vvtv: vvtv.clone(),
            browser,
            processor,
            broadcaster,
        };

        let business_logic_path = cli
            .business_logic
            .clone()
            .or_else(|| {
                bundle
                    .vvtv
                    .paths
                    .business_logic
                    .as_ref()
                    .map(|value| PathBuf::from(value))
            })
            .map(|candidate| {
                if candidate.is_absolute() {
                    candidate
                } else {
                    PathBuf::from(&bundle.vvtv.paths.base_dir).join(candidate)
                }
            })
            .unwrap_or_else(|| {
                PathBuf::from(&bundle.vvtv.paths.base_dir)
                    .join("business_logic/business_logic.yaml")
            });

        let default_data = PathBuf::from(&bundle.vvtv.paths.data_dir);
        let data_dir = cli.data_dir.clone().unwrap_or_else(|| default_data.clone());

        let scripts_dir = cli.scripts_dir.clone().unwrap_or_else(|| {
            let candidate = config_dir.join("../scripts/system");
            if candidate.exists() {
                candidate
            } else {
                PathBuf::from("scripts/system")
            }
        });

        let plans_db = cli
            .plans_db
            .clone()
            .unwrap_or_else(|| data_dir.join("plans.sqlite"));
        let queue_db = cli
            .queue_db
            .clone()
            .unwrap_or_else(|| data_dir.join("queue.sqlite"));
        let metrics_db = cli
            .metrics_db
            .clone()
            .unwrap_or_else(|| data_dir.join("metrics.sqlite"));
        let economy_db = cli
            .economy_db
            .clone()
            .unwrap_or_else(|| data_dir.join("economy.sqlite"));
        let viewers_db = cli
            .viewers_db
            .clone()
            .unwrap_or_else(|| data_dir.join("viewers.sqlite"));
        let reports_dir = cli.reports_dir.clone().unwrap_or_else(|| {
            let base = PathBuf::from(&bundle.vvtv.paths.base_dir);
            base.join("monitor")
        });
        let fill_script = cli
            .fill_script
            .clone()
            .unwrap_or_else(|| scripts_dir.join("fill_buffer.sh"));

        Ok(Self {
            bundle,
            config_path,
            browser_path,
            processor_path,
            broadcaster_path,
            business_logic_path,
            data_dir,
            plans_db,
            queue_db,
            metrics_db,
            economy_db,
            viewers_db,
            reports_dir,
            scripts_dir,
            fill_script,
        })
    }

    fn resolve_business_logic_path(&self, override_path: &Option<PathBuf>) -> PathBuf {
        match override_path {
            Some(candidate) if candidate.is_absolute() => candidate.clone(),
            Some(candidate) => PathBuf::from(&self.bundle.vvtv.paths.base_dir).join(candidate),
            None => self.business_logic_path.clone(),
        }
    }

    fn load_business_logic(&self, path: &Path) -> Result<BusinessLogic> {
        BusinessLogic::load_from_file(path).map_err(|err| match err {
            BusinessLogicError::Io(inner) => AppError::Io(inner),
            BusinessLogicError::Yaml(inner) => AppError::InvalidArgument(inner.to_string()),
            BusinessLogicError::Invalid(message) => AppError::InvalidArgument(message),
        })
    }

    fn business_logic_show(&self, override_path: &Option<PathBuf>) -> Result<BusinessLogicView> {
        let path = self.resolve_business_logic_path(override_path);
        let logic = self.load_business_logic(&path)?;
        Ok(BusinessLogicView {
            path: path.display().to_string(),
            policy_version: logic.policy_version.clone(),
            environment: logic.env.clone(),
            selection_method: format!("{:?}", logic.selection_method()),
            temperature: logic.selection_temperature(),
            top_k: logic.selection_top_k(12),
            bias: logic.plan_selection_bias(),
        })
    }

    fn business_logic_validate(
        &self,
        override_path: &Option<PathBuf>,
    ) -> Result<BusinessLogicValidation> {
        let path = self.resolve_business_logic_path(override_path);
        self.load_business_logic(&path)?;
        Ok(BusinessLogicValidation {
            path: path.display().to_string(),
            status: "valid".to_string(),
        })
    }

    fn business_logic_reload(
        &self,
        override_path: &Option<PathBuf>,
    ) -> Result<BusinessLogicReloadResult> {
        let path = self.resolve_business_logic_path(override_path);
        let logic = self.load_business_logic(&path)?;
        Ok(BusinessLogicReloadResult {
            path: path.display().to_string(),
            policy_version: logic.policy_version.clone(),
            reloaded: true,
        })
    }

    fn gather_status(&self) -> Result<StatusReport> {
        let node = NodeStatus {
            node_name: self.bundle.vvtv.system.node_name.clone(),
            node_role: self.bundle.vvtv.system.node_role.clone(),
            environment: self.bundle.vvtv.system.environment.clone(),
        };

        let plan_metrics = self.plan_metrics();
        let plan_counts = plan_metrics
            .as_ref()
            .map(|metrics| metrics.by_status.clone())
            .unwrap_or_default();
        let queue_counts = self.queue_summary_map().unwrap_or_default();
        let queue_metrics = self.queue_metrics().ok();
        if let Some(metrics) = &queue_metrics {
            let _ = self.record_metrics(metrics);
        }
        let metrics = self.metrics_snapshot()?;

        Ok(StatusReport {
            node,
            plan_counts,
            queue_counts,
            metrics,
            plan_metrics,
        })
    }

    fn plan_list(&self, args: &PlanListArgs) -> Result<PlanList> {
        let status = match &args.status {
            Some(value) => Some(
                PlanStatus::from_str(value)
                    .map_err(|_| AppError::InvalidArgument(format!("status inválido: {value}")))?,
            ),
            None => None,
        };
        let store = self.plan_store(true)?;
        let plans = store.list_by_status(status, args.limit)?;
        let rows = plans
            .into_iter()
            .map(|plan| PlanEntry {
                plan_id: plan.plan_id,
                title: plan.title,
                status: plan.status.to_string(),
                duration_est_s: plan.duration_est_s,
                curation_score: Some(plan.curation_score),
                updated_at: format_datetime(plan.updated_at),
                created_at: format_datetime(plan.created_at),
                kind: plan.kind,
                hd_missing: plan.hd_missing,
            })
            .collect();

        Ok(PlanList { rows })
    }

    fn plan_audit(&self, args: &PlanAuditArgs) -> Result<PlanAuditReport> {
        let store = self.plan_store(true)?;
        let mut findings = store.audit(chrono::Utc::now())?;
        if let Some(kind) = &args.kind {
            let filter = parse_audit_kind(kind)?;
            findings.retain(|finding| finding.kind == filter);
        }
        if args.min_age_hours > 0.0 {
            findings.retain(|finding| finding.age_hours >= args.min_age_hours);
        }
        Ok(PlanAuditReport { findings })
    }

    fn plan_blacklist(&self, command: &PlanBlacklistCommands) -> Result<PlanBlacklistResult> {
        match command {
            PlanBlacklistCommands::List => {
                let store = self.plan_store(true)?;
                let entries = store.blacklist_list()?;
                Ok(PlanBlacklistResult::List { entries })
            }
            PlanBlacklistCommands::Add(args) => {
                let store = self.plan_store(false)?;
                let entry = store.blacklist_add(&args.domain, args.reason.as_deref())?;
                Ok(PlanBlacklistResult::Ack {
                    message: format!("Domínio {} adicionado", entry.domain),
                })
            }
            PlanBlacklistCommands::Remove(args) => {
                let store = self.plan_store(false)?;
                store.blacklist_remove(&args.domain)?;
                Ok(PlanBlacklistResult::Ack {
                    message: format!("Domínio {} removido", args.domain),
                })
            }
        }
    }

    fn plan_import(&self, args: &PlanImportArgs) -> Result<PlanImportResult> {
        if !args.path.exists() {
            return Err(AppError::MissingResource(format!(
                "Arquivo não encontrado: {}",
                args.path.display()
            )));
        }
        let content = fs::read_to_string(&args.path)?;
        let mut records = parse_plan_import(&content, args.overwrite)?;
        if args.overwrite {
            for record in &mut records {
                record.overwrite = true;
            }
        }
        let store = self.plan_store(false)?;
        let imported = store.import(&records)?;
        Ok(PlanImportResult {
            imported,
            total: records.len(),
        })
    }

    fn buffer_fill(&self, args: &BufferFillArgs) -> Result<BufferFillResult> {
        if !self.fill_script.exists() {
            return Err(AppError::MissingResource(format!(
                "Script fill_buffer não encontrado em {}",
                self.fill_script.display()
            )));
        }

        let mut command = Command::new(&self.fill_script);
        command.stdin(Stdio::null());
        if let Some(target) = args.target_hours {
            command.arg("--target-hours").arg(format!("{:.2}", target));
        }
        if args.dry_run {
            command.arg("--dry-run");
        }
        command.env("VVTV_DATA_DIR", &self.data_dir);
        command.env("VVTV_STORAGE_DIR", &self.bundle.vvtv.paths.storage_dir);
        command.env("VVTV_BASE_DIR", &self.bundle.vvtv.paths.base_dir);

        let output = command.output()?;
        if !output.status.success() {
            return Err(AppError::ScriptFailure {
                status: output.status.code(),
                stderr: String::from_utf8_lossy(&output.stderr).trim().to_string(),
            });
        }

        Ok(BufferFillResult {
            status: "ok".to_string(),
            stdout: String::from_utf8_lossy(&output.stdout).trim().to_string(),
        })
    }

    fn health_check(&self) -> Result<Vec<HealthEntry>> {
        let mut results = Vec::new();
        results.push(self.check_path("vvtv.toml", &self.config_path));
        results.push(self.check_path("browser.toml", &self.browser_path));
        results.push(self.check_path("processor.toml", &self.processor_path));
        results.push(self.check_path("broadcaster.toml", &self.broadcaster_path));
        results.push(self.check_database("plans.sqlite", &self.plans_db));
        results.push(self.check_database("queue.sqlite", &self.queue_db));
        results.push(self.check_database("metrics.sqlite", &self.metrics_db));
        results.push(self.check_path("fill_buffer.sh", &self.fill_script));

        let vault_dir = PathBuf::from(&self.bundle.vvtv.paths.vault_dir);
        results.push(self.check_directory("vault", &vault_dir));
        results.push(self.check_directory("vault/keys", &vault_dir.join("keys")));
        results.push(self.check_directory("vault/manifests", &vault_dir.join("manifests")));
        results.push(self.check_directory("vault/snapshots", &vault_dir.join("snapshots")));

        Ok(results)
    }

    fn check_path(&self, name: &str, path: &Path) -> HealthEntry {
        if path.exists() {
            HealthEntry::ok(name, format!("{}", path.display()))
        } else {
            HealthEntry::error(name, format!("{path} ausente", path = path.display()))
        }
    }

    fn check_directory(&self, name: &str, path: &Path) -> HealthEntry {
        match fs::metadata(path) {
            Ok(meta) if meta.is_dir() => HealthEntry::ok(name, format!("{}", path.display())),
            Ok(_) => HealthEntry::warn(
                name,
                format!("{path} não é diretório", path = path.display()),
            ),
            Err(_) => HealthEntry::warn(
                name,
                format!("{path} não encontrado", path = path.display()),
            ),
        }
    }

    fn check_database(&self, name: &str, path: &Path) -> HealthEntry {
        if !path.exists() {
            return HealthEntry::warn(
                name,
                format!("{path} não encontrado", path = path.display()),
            );
        }
        match self.open_database(path) {
            Ok(conn) => {
                let pragma: rusqlite::Result<String> =
                    conn.query_row("PRAGMA integrity_check;", [], |row| row.get(0));
                match pragma {
                    Ok(result) if result.to_lowercase() == "ok" => {
                        HealthEntry::ok(name, "integridade ok".to_string())
                    }
                    Ok(result) => HealthEntry::warn(name, format!("integrity_check: {result}")),
                    Err(err) => HealthEntry::warn(name, format!("erro: {err}")),
                }
            }
            Err(err) => HealthEntry::error(name, format!("falha ao abrir: {err}")),
        }
    }

    fn open_database(&self, path: &Path) -> Result<Connection> {
        if !path.exists() {
            return Err(AppError::MissingResource(format!(
                "Banco de dados ausente: {}",
                path.display()
            )));
        }
        let conn = Connection::open_with_flags(path, OpenFlags::SQLITE_OPEN_READ_ONLY)?;
        Ok(conn)
    }

    fn plan_metrics(&self) -> Option<PlanMetrics> {
        let store = self.plan_store(true).ok()?;
        store.compute_metrics().ok()
    }

    fn queue_store(&self, read_only: bool) -> Result<PlayoutQueueStore> {
        if read_only && !self.queue_db.exists() {
            return Err(AppError::MissingResource(format!(
                "Banco de dados ausente: {}",
                self.queue_db.display()
            )));
        }
        let builder = PlayoutQueueStore::builder()
            .path(&self.queue_db)
            .read_only(read_only)
            .create_if_missing(!read_only);
        let store = builder.build()?;
        if !read_only {
            store.initialize()?;
        }
        Ok(store)
    }

    fn queue_metrics(&self) -> Result<QueueMetrics> {
        let store = self.queue_store(true)?;
        Ok(store.metrics()?)
    }

    fn queue_summary_map(&self) -> Result<HashMap<String, i64>> {
        let store = self.queue_store(true)?;
        let summary = store.summary()?;
        let map = summary
            .counts
            .into_iter()
            .map(|(status, count)| (status.to_string(), count))
            .collect();
        Ok(map)
    }

    fn queue_show(&self, args: &QueueShowArgs) -> Result<QueueList> {
        let store = self.queue_store(true)?;
        let status = match &args.status {
            Some(value) => Some(parse_queue_status(value)?),
            None => None,
        };
        let mut filter = QueueFilter::default();
        filter.status = status;
        filter.limit = Some(args.limit);
        let entries = store.list(&filter)?;
        let rows = entries.into_iter().map(QueueDisplayEntry::from).collect();
        Ok(QueueList { rows })
    }

    fn queue_summary(&self) -> Result<QueueSummaryOutput> {
        let store = self.queue_store(true)?;
        let summary = store.summary()?;
        let metrics = store.metrics()?;
        let counts = summary
            .counts
            .into_iter()
            .map(|(status, count)| (status.to_string(), count))
            .collect();
        Ok(QueueSummaryOutput {
            buffer_hours: summary.buffer_duration_hours,
            counts,
            played_last_hour: metrics.played_last_hour,
            failures_last_hour: metrics.failures_last_hour,
        })
    }

    fn queue_promote(&self, args: &QueuePromoteArgs) -> Result<AckMessage> {
        let store = self.queue_store(false)?;
        store.mark_priority(args.id, args.priority)?;
        Ok(AckMessage {
            message: format!(
                "Prioridade do item {} ajustada para {}",
                args.id, args.priority
            ),
        })
    }

    fn queue_remove(&self, args: &QueueRemoveArgs) -> Result<AckMessage> {
        let store = self.queue_store(false)?;
        store.remove(args.id)?;
        Ok(AckMessage {
            message: format!("Item {} removido da fila", args.id),
        })
    }

    fn queue_cleanup(&self, args: &QueueCleanupArgs) -> Result<AckMessage> {
        let store = self.queue_store(false)?;
        let hours = args.older_than_hours.max(1);
        let removed = store.cleanup_played(Duration::hours(hours))?;
        Ok(AckMessage {
            message: format!("Removidos {removed} itens reproduzidos há mais de {hours}h"),
        })
    }

    fn queue_backup(&self, args: &QueueBackupArgs) -> Result<AckMessage> {
        let store = self.queue_store(true)?;
        store.export_backup(&args.output)?;
        Ok(AckMessage {
            message: format!("Backup salvo em {}", args.output.display()),
        })
    }

    fn metrics_store(&self) -> Result<MetricsStore> {
        let store = MetricsStore::new(&self.metrics_db)?;
        store.initialize()?;
        Ok(store)
    }

    fn plan_store(&self, read_only: bool) -> Result<SqlitePlanStore> {
        if !self.plans_db.exists() {
            return Err(AppError::MissingResource(format!(
                "Banco de dados ausente: {}",
                self.plans_db.display()
            )));
        }
        let builder = SqlitePlanStore::builder()
            .path(&self.plans_db)
            .create_if_missing(false)
            .read_only(read_only);
        Ok(builder.build()?)
    }

    fn plan_store_or_create(&self) -> Result<SqlitePlanStore> {
        if let Some(parent) = self.plans_db.parent() {
            fs::create_dir_all(parent)?;
        }
        let builder = SqlitePlanStore::builder()
            .path(&self.plans_db)
            .create_if_missing(true)
            .read_only(false);
        let store = builder.build()?;
        store.initialize()?;
        Ok(store)
    }

    fn economy_store(&self, read_only: bool) -> Result<EconomyStore> {
        if let Some(parent) = self.economy_db.parent() {
            fs::create_dir_all(parent)?;
        }
        if read_only && !self.economy_db.exists() {
            let bootstrap = EconomyStoreBuilder::new().path(&self.economy_db).build()?;
            bootstrap.ensure_schema()?;
        }
        let mut builder = EconomyStoreBuilder::new().path(&self.economy_db);
        if read_only {
            builder = builder.read_only(true);
        }
        let store = builder.build()?;
        if !read_only {
            store.ensure_schema()?;
        }
        Ok(store)
    }

    fn audience_store(&self, read_only: bool) -> Result<AudienceStore> {
        if let Some(parent) = self.viewers_db.parent() {
            fs::create_dir_all(parent)?;
        }
        if read_only && !self.viewers_db.exists() {
            let bootstrap = AudienceStoreBuilder::new().path(&self.viewers_db).build()?;
            bootstrap.initialize()?;
        }
        let mut builder = AudienceStoreBuilder::new().path(&self.viewers_db);
        if read_only {
            builder = builder.read_only(true);
        }
        let store = builder.build()?;
        if !read_only {
            store.initialize()?;
        }
        Ok(store)
    }

    fn monetization_reports_dir(&self) -> PathBuf {
        if let Some(parent) = self.reports_dir.parent() {
            let _ = fs::create_dir_all(parent);
        }
        let _ = fs::create_dir_all(&self.reports_dir);
        self.reports_dir.clone()
    }

    fn metrics_snapshot(&self) -> Result<Option<MetricsSnapshot>> {
        let store = self.metrics_store()?;
        let snapshot = store.latest()?;
        Ok(snapshot.map(|item| MetricsSnapshot {
            timestamp: Some(item.timestamp.to_rfc3339()),
            buffer_duration_h: Some(item.buffer_duration_h),
            queue_length: Some(item.queue_length),
            avg_cpu_load: Some(item.avg_cpu_load),
            avg_temp_c: Some(item.avg_temp_c),
            latency_s: Some(item.latency_s),
            played_last_hour: Some(item.played_last_hour),
            failures_last_hour: Some(item.failures_last_hour),
            stream_bitrate_mbps: Some(item.stream_bitrate_mbps),
            vmaf_live: Some(item.vmaf_live),
            audio_peak_db: Some(item.audio_peak_db),
            freeze_events: Some(item.freeze_events),
            black_frame_ratio: Some(item.black_frame_ratio),
            signature_deviation: Some(item.signature_deviation),
            power_watts: item.power_watts,
            ups_runtime_minutes: item.ups_runtime_minutes,
            ups_charge_percent: item.ups_charge_percent,
            ups_status: item.ups_status.clone(),
            ssd_wear_percent: item.ssd_wear_percent,
            gpu_temp_c: item.gpu_temp_c,
            ssd_temp_c: item.ssd_temp_c,
            fan_rpm: item.fan_rpm,
        }))
    }

    fn record_metrics(&self, queue_metrics: &QueueMetrics) -> Result<()> {
        let store = self.metrics_store()?;
        let mut record = MetricRecord {
            buffer_duration_h: queue_metrics.buffer_duration_hours,
            queue_length: queue_metrics.queue_length,
            played_last_hour: queue_metrics.played_last_hour,
            failures_last_hour: queue_metrics.failures_last_hour,
            avg_cpu_load: self.read_loadavg().unwrap_or_default(),
            avg_temp_c: self.read_temperature().unwrap_or_default(),
            latency_s: 0.0,
            stream_bitrate_mbps: 0.0,
            vmaf_live: 0.0,
            audio_peak_db: 0.0,
            freeze_events: 0,
            black_frame_ratio: 0.0,
            signature_deviation: 0.0,
            power_watts: None,
            ups_runtime_minutes: None,
            ups_charge_percent: None,
            ups_status: None,
            ssd_wear_percent: None,
            gpu_temp_c: None,
            ssd_temp_c: None,
            fan_rpm: None,
        };
        if let Some(power) = self.run_json_script::<PowerStatus>("check_power.sh") {
            record.power_watts = power.power_watts;
            record.ups_runtime_minutes = power.ups_runtime_minutes;
            record.ups_charge_percent = power.ups_charge_percent;
            record.ups_status = power.ups_status;
        }
        if let Some(thermal) = self.run_json_script::<ThermalStatus>("check_thermal.sh") {
            if let Some(cpu_temp) = thermal.cpu_temp_c {
                record.avg_temp_c = cpu_temp;
            }
            record.gpu_temp_c = thermal.gpu_temp_c;
            record.ssd_temp_c = thermal.ssd_temp_c;
            record.ssd_wear_percent = thermal.ssd_wear_percent;
            record.fan_rpm = thermal.fan_rpm;
        }
        store.record(&record)?;
        Ok(())
    }

    fn ledger_record(&self, args: &LedgerRecordArgs) -> Result<LedgerRecordResult> {
        let mut event = NewEconomyEvent::new(
            parse_event_type(&args.event_type)?,
            args.value_eur,
            args.source.clone(),
            args.context.clone(),
        );
        event.notes = args.notes.clone();
        let store = self.economy_store(false)?;
        let recorded = store.record_event(&event)?;
        Ok(LedgerRecordResult { event: recorded })
    }

    fn ledger_summary(&self, args: &LedgerSummaryArgs) -> Result<LedgerSummaryResult> {
        let hours = args.hours.max(1);
        let store = self.economy_store(true)?;
        let end = Utc::now();
        let start = end - Duration::hours(hours);
        let summary = store.summarize(start, end)?;
        Ok(LedgerSummaryResult { summary })
    }

    fn ledger_export(&self, args: &LedgerExportArgs) -> Result<LedgerExportResult> {
        let store = self.economy_store(true)?;
        let end = args
            .end
            .as_ref()
            .map(|value| parse_datetime(value))
            .transpose()?
            .unwrap_or_else(Utc::now);
        let start = args
            .start
            .as_ref()
            .map(|value| parse_datetime(value))
            .transpose()?
            .unwrap_or_else(|| end - Duration::days(7));
        let output_dir = args
            .output
            .clone()
            .unwrap_or_else(|| self.monetization_reports_dir());
        fs::create_dir_all(&output_dir)?;
        let export = store.export_ledger(start, end, &output_dir)?;
        Ok(LedgerExportResult { export })
    }

    fn audience_record(&self, args: &AudienceRecordArgs) -> Result<AudienceRecordResult> {
        let mut session = NewViewerSession::new(&args.session_id, &args.region, &args.device);
        let duration = Duration::minutes(args.duration_minutes.max(0.5) as i64);
        session.leave_time = Some(session.join_time + duration);
        session.bandwidth_mbps = args.bandwidth_mbps;
        session.engagement_score = args.engagement.map(|v| v.clamp(0.0, 1.0));
        let store = self.audience_store(false)?;
        let recorded = store.record_session(&session)?;
        Ok(AudienceRecordResult { session: recorded })
    }

    fn audience_metrics(&self, args: &AudienceMetricsArgs) -> Result<AudienceMetricsResult> {
        let hours = args.hours.max(1);
        let store = self.audience_store(true)?;
        let end = Utc::now();
        let start = end - Duration::hours(hours);
        let report = store.metrics(start, end)?;
        Ok(AudienceMetricsResult { report })
    }

    fn audience_heatmap(&self, args: &AudienceHeatmapArgs) -> Result<AudienceHeatmapResult> {
        let store = self.audience_store(true)?;
        let end = Utc::now();
        let start = end - Duration::hours(24);
        let report = store.metrics(start, end)?;
        let output = args
            .output
            .clone()
            .unwrap_or_else(|| self.monetization_reports_dir().join("audience_heatmap.png"));
        let generated = store.generate_heatmap(&report, &output)?;
        Ok(AudienceHeatmapResult { output: generated })
    }

    fn audience_report(&self, args: &AudienceReportArgs) -> Result<AudienceReportResultView> {
        let hours = args.hours.max(1);
        let store = self.audience_store(true)?;
        let end = Utc::now();
        let start = end - Duration::hours(hours);
        let report = store.metrics(start, end)?;
        let output = args
            .output
            .clone()
            .unwrap_or_else(|| self.monetization_reports_dir().join("audience_report.json"));
        let path = store.export_report(&report, &output)?;
        Ok(AudienceReportResultView { path, report })
    }

    fn run_adaptive(&self) -> Result<AdaptiveReportView> {
        let plan_store = self.plan_store(false)?;
        let economy = self.economy_store(true)?;
        let audience = self.audience_store(true)?;
        let programmer = AdaptiveProgrammer::new(plan_store, economy, audience);
        let report = programmer.run_once(Utc::now())?;
        Ok(AdaptiveReportView { report })
    }

    fn spots_list(&self) -> Result<SpotListResult> {
        let manager = MicroSpotManager::new(self.economy_store(false)?);
        let contracts = manager.list()?;
        Ok(SpotListResult { contracts })
    }

    fn spots_load(&self, args: &SpotLoadArgs) -> Result<SpotActionResult> {
        let manager = MicroSpotManager::new(self.economy_store(false)?);
        let contract = manager.register_from_file(&args.path)?;
        Ok(SpotActionResult {
            message: format!("Contrato {} carregado", contract.id),
        })
    }

    fn spots_toggle(&self, args: &SpotToggleArgs, active: bool) -> Result<SpotActionResult> {
        let manager = MicroSpotManager::new(self.economy_store(false)?);
        manager.set_active(&args.id, active)?;
        Ok(SpotActionResult {
            message: format!(
                "Contrato {} {}",
                args.id,
                if active { "ativado" } else { "desativado" }
            ),
        })
    }

    fn spots_inject(&self) -> Result<SpotInjectionResult> {
        let manager = MicroSpotManager::new(self.economy_store(false)?);
        let queue = self.queue_store(false)?;
        let injections = manager.inject_due(&queue, Utc::now())?;
        Ok(SpotInjectionResult { injections })
    }

    fn generate_dashboard(&self, args: &DashboardArgs) -> Result<DashboardResultView> {
        let economy = self.economy_store(true)?;
        let audience = self.audience_store(true)?;
        let plans = self.plan_store(false)?;
        let dashboard = MonetizationDashboard::new(&economy, &audience, &plans);
        let output_dir = args
            .output
            .clone()
            .unwrap_or_else(|| self.monetization_reports_dir());
        let artifacts = dashboard.generate(&output_dir, Utc::now())?;
        Ok(DashboardResultView { artifacts })
    }

    fn incident_report(&self, args: &IncidentReportArgs) -> Result<IncidentReportResultView> {
        let severity: IncidentSeverity = args.severity.into();
        let detected_at = args.detected_at.unwrap_or_else(Utc::now);
        let report = IncidentReport {
            incident_id: args.id.clone(),
            title: args.title.clone(),
            severity,
            category: args.category.clone(),
            detected_at,
            resolved_at: args.resolved_at,
            summary: args.summary.clone(),
            impact: args.impact.clone(),
            root_cause: args.root_cause.clone(),
            lessons_learned: args.lessons.clone(),
            actions_taken: args.actions.clone(),
            preventive_actions: args.preventive.clone(),
            timeline: args.timeline.clone(),
            author: args.author.clone(),
        };

        let fallback_dir =
            PathBuf::from(&self.bundle.vvtv.paths.vault_dir).join("incident_history");
        let configured_dir = self.bundle.vvtv.communications.history_dir(&fallback_dir);
        let history_dir = args
            .history_dir
            .clone()
            .unwrap_or_else(|| configured_dir.to_path_buf());
        let writer = IncidentHistoryWriter::new(&history_dir);
        let record = writer.write(&report, args.include_json)?;

        let mut notification_view = None;
        if !args.no_notify {
            let mut notification = report.notification();
            let link = args
                .link
                .clone()
                .unwrap_or_else(|| record.markdown_path.display().to_string());
            notification.link = Some(link);
            let comms = &self.bundle.vvtv.communications;
            let notifier = IncidentNotifier::new(
                comms.routing.clone(),
                comms.telegram.clone(),
                comms.email.clone(),
            )
            .with_dry_run(args.dry_run);
            let dispatch = notifier.notify(&notification)?;
            notification_view = Some(dispatch.into());
        }

        Ok(IncidentReportResultView {
            incident_id: report.incident_id,
            severity: severity.badge().to_string(),
            markdown_path: record.markdown_path.display().to_string(),
            json_path: record
                .json_path
                .as_ref()
                .map(|path| path.display().to_string()),
            notification: notification_view,
        })
    }

    fn health_dashboard(&self, args: &HealthDashboardArgs) -> Result<AckMessage> {
        let store = self.metrics_store()?;
        let output = args
            .output
            .clone()
            .unwrap_or_else(|| PathBuf::from("/vvtv/monitor/dashboard.html"));
        let generator = DashboardGenerator::new(store, &output);
        generator.generate(args.points)?;
        Ok(AckMessage {
            message: format!("Dashboard atualizado em {}", output.display()),
        })
    }

    fn qa_smoke_test(&self, args: &QaSmokeArgs) -> Result<QaSmokeReport> {
        let mut browser_config = self.bundle.browser.clone();
        let failure_log = self
            .bundle
            .vvtv
            .resolve_path(&browser_config.observability.failure_log);
        browser_config.observability.failure_log = failure_log.to_string_lossy().to_string();
        let metrics_db_path = self
            .bundle
            .vvtv
            .resolve_path(&browser_config.observability.metrics_db);
        browser_config.observability.metrics_db = metrics_db_path.to_string_lossy().to_string();

        let cache_dir = self
            .bundle
            .vvtv
            .resolve_path(&self.bundle.vvtv.paths.cache_dir);
        let profiles_dir = cache_dir.join("browser_profiles");
        let profile_manager = ProfileManager::from_config(&browser_config, &profiles_dir)?;
        let launcher = BrowserLauncher::new(browser_config, profile_manager)?;
        let runner = BrowserQaRunner::new(launcher)?;

        let mut options = SmokeTestOptions::default();
        options.mode = args.mode.into();
        options.capture_screenshot = !args.no_screenshot;
        if let Some(dir) = &args.screenshot_dir {
            options.screenshot_dir = Some(dir.clone());
        }
        options.record_video = args.record_video;
        options.record_duration = std::time::Duration::from_secs(args.record_duration);
        if args.record_video {
            let mut recorder_config = SessionRecorderConfig::default();
            if let Some(dir) = &args.video_dir {
                recorder_config.output_dir = dir.clone();
            }
            if let Some(path) = &args.ffmpeg_path {
                recorder_config.ffmpeg_path = path.clone();
            }
            options.session_recorder = Some(Arc::new(SessionRecorder::new(recorder_config)));
        }

        let runtime = Builder::new_current_thread()
            .enable_all()
            .build()
            .map_err(|err| AppError::InvalidArgument(err.to_string()))?;
        let result = runtime.block_on(runner.run_smoke(&args.url, options))?;
        Ok(QaSmokeReport { result })
    }

    fn qa_report(&self, args: &QaReportArgs) -> Result<QaReportResult> {
        let store = QaMetricsStore::new(&self.metrics_db);
        let output_path = args
            .output
            .clone()
            .unwrap_or_else(|| PathBuf::from("artifacts/qa/dashboard.html"));
        let written = store.generate_dashboard(&output_path)?;
        let stats = store.summarize()?;
        Ok(QaReportResult {
            output: written,
            stats,
        })
    }

    fn discovery_run(&self, args: &DiscoverArgs) -> Result<DiscoverReport> {
        init_discovery_tracing(args.debug);

        let mut browser_config = self.bundle.browser.clone();
        let failure_log = self
            .bundle
            .vvtv
            .resolve_path(&browser_config.observability.failure_log);
        browser_config.observability.failure_log = failure_log.to_string_lossy().to_string();
        let metrics_db_path = self
            .bundle
            .vvtv
            .resolve_path(&browser_config.observability.metrics_db);
        browser_config.observability.metrics_db = metrics_db_path.to_string_lossy().to_string();

        let cache_dir = self
            .bundle
            .vvtv
            .resolve_path(&self.bundle.vvtv.paths.cache_dir);
        let profiles_dir = cache_dir.join("browser_profiles");
        let profile_manager = ProfileManager::from_config(&browser_config, &profiles_dir)?;
        let launcher = BrowserLauncher::new(browser_config.clone(), profile_manager)?;

        let plan_store = Arc::new(self.plan_store_or_create()?);

        let engine = match &args.search_engine {
            Some(value) => SearchEngine::from_str(value).map_err(AppError::Browser)?,
            None => SearchEngine::from_str(&browser_config.discovery.search_engine)
                .map_err(AppError::Browser)?,
        };

        let search_config = Arc::new(SearchConfig {
            search_engine: engine,
            scroll_iterations: browser_config.discovery.scroll_iterations,
            max_results: browser_config.discovery.max_results_per_search,
            filter_domains: browser_config.discovery.filter_domains.clone(),
            delay_range_ms: (
                browser_config.discovery.search_delay_ms[0],
                browser_config.discovery.search_delay_ms[1],
            ),
        });

        let discovery_config = DiscoveryConfig {
            max_plans_per_run: args.max_plans,
            candidate_delay_range_ms: (
                browser_config.discovery.candidate_delay_ms[0],
                browser_config.discovery.candidate_delay_ms[1],
            ),
            stop_on_first_error: false,
            dry_run: args.dry_run,
            debug: args.debug,
        };

        let browser_config_arc = Arc::new(browser_config.clone());
        let pbd = Arc::new(PlayBeforeDownload::new(browser_config_arc));

        let runtime = Builder::new_multi_thread()
            .enable_all()
            .build()
            .map_err(|err| AppError::InvalidArgument(err.to_string()))?;

        let query = args.query.clone();
        let stats = runtime.block_on({
            let search_config = Arc::clone(&search_config);
            let discovery_config = discovery_config.clone();
            let plan_store = Arc::clone(&plan_store);
            let pbd = Arc::clone(&pbd);
            async move {
                let automation = Arc::new(launcher.launch().await?);
                let session_factory: Arc<dyn SearchSessionFactory> =
                    Arc::new(BrowserSearchSessionFactory::new(Arc::clone(&automation)));
                let searcher = ContentSearcher::new(search_config, session_factory);
                let pbd_runner: Arc<dyn DiscoveryPbd> =
                    Arc::new(BrowserPbdRunner::new(Arc::clone(&automation), pbd));
                let plan_store_trait: Arc<dyn DiscoveryPlanStore> = plan_store;
                let stats = {
                    let mut discovery = DiscoveryLoop::new(
                        searcher,
                        pbd_runner,
                        plan_store_trait,
                        discovery_config,
                    );
                    discovery.run(&query).await?
                };
                let automation = Arc::try_unwrap(automation).map_err(|_| {
                    BrowserError::Unexpected("browser automation still in use".into())
                })?;
                automation.shutdown().await?;
                Ok::<DiscoveryStats, BrowserError>(stats)
            }
        })?;

        Ok(DiscoverReport::from_stats(stats))
    }

    fn read_loadavg(&self) -> Option<f64> {
        let content = fs::read_to_string("/proc/loadavg").ok()?;
        let first = content.split_whitespace().next()?;
        first.parse::<f64>().ok().map(|value| value * 100.0)
    }

    fn read_temperature(&self) -> Option<f64> {
        let path = Path::new("/sys/class/thermal/thermal_zone0/temp");
        let content = fs::read_to_string(path).ok()?;
        let raw = content.trim().parse::<f64>().ok()?;
        Some(raw / 1000.0)
    }

    fn compliance_audit(&self, args: &ComplianceAuditArgs) -> Result<LicenseAuditReport> {
        let dir = args
            .logs_dir
            .clone()
            .unwrap_or_else(|| self.compliance_default_logs_dir());
        let auditor = LicenseAuditor::new(
            Duration::days(args.expiry_grace_days),
            Duration::days(args.verification_max_age_days),
        );
        Ok(auditor.audit_directory(&dir)?)
    }

    fn compliance_drm(&self, args: &ComplianceDrmArgs) -> Result<DrmScanReport> {
        let targets = if let Some(dir) = &args.input {
            vec![dir.clone()]
        } else {
            self.compliance_default_manifest_dirs()
        };
        let scanner = DrmScanner::new(DrmDetectionConfig::default());
        let mut merged = DrmScanReport::default();
        for dir in targets {
            let report = scanner.scan_directory(&dir)?;
            merged.files_scanned += report.files_scanned;
            merged.findings.extend(report.findings);
        }
        Ok(merged)
    }

    fn compliance_csam(&self, args: &ComplianceCsamArgs) -> Result<CsamScanReport> {
        let media_dirs = if let Some(dir) = &args.media_dir {
            vec![dir.clone()]
        } else {
            self.compliance_default_media_dirs()
        };
        let hash_db = args
            .hash_db
            .clone()
            .unwrap_or_else(|| self.compliance_default_hash_db());
        let scanner = CsamScanner::from_database(&hash_db)?;
        let mut merged = CsamScanReport::default();
        for dir in media_dirs {
            let report = scanner.scan_directory(&dir)?;
            merged.files_scanned += report.files_scanned;
            merged.matches.extend(report.matches);
        }
        Ok(merged)
    }

    fn compliance_suite(&self, args: &ComplianceSuiteArgs) -> Result<ComplianceSummary> {
        let mut config = ComplianceSuiteConfig::new();
        config.expiry_grace_days = args.expiry_grace_days;
        config.verification_max_age_days = args.verification_max_age_days;
        config.license_logs_dir = args.logs_dir.clone().or_else(|| {
            let candidate = self.compliance_default_logs_dir();
            if candidate.exists() {
                Some(candidate)
            } else {
                None
            }
        });
        config.drm_roots = if args.manifests_dir.is_empty() {
            self.compliance_default_manifest_dirs()
        } else {
            args.manifests_dir
                .iter()
                .filter(|dir| dir.exists())
                .cloned()
                .collect()
        };
        config.csam_roots = if args.media_dir.is_empty() {
            self.compliance_default_media_dirs()
        } else {
            args.media_dir
                .iter()
                .filter(|dir| dir.exists())
                .cloned()
                .collect()
        };
        config.csam_hash_db = args.hash_db.clone().or_else(|| {
            let candidate = self.compliance_default_hash_db();
            if candidate.exists() {
                Some(candidate)
            } else {
                None
            }
        });
        let suite = ComplianceSuite::new(config);
        Ok(suite.run()?)
    }

    fn compliance_default_logs_dir(&self) -> PathBuf {
        PathBuf::from(&self.bundle.vvtv.paths.vault_dir).join("compliance/license_logs")
    }

    fn compliance_default_manifest_dirs(&self) -> Vec<PathBuf> {
        let broadcast_dir = PathBuf::from(&self.bundle.vvtv.paths.broadcast_dir);
        let storage_ready = PathBuf::from(&self.bundle.vvtv.paths.storage_dir).join("ready");
        let candidates = vec![
            broadcast_dir.join("hls"),
            broadcast_dir.join("vod"),
            storage_ready.clone(),
            broadcast_dir.clone(),
        ];
        candidates
            .into_iter()
            .filter(|path| path.exists())
            .collect()
    }

    fn compliance_default_media_dirs(&self) -> Vec<PathBuf> {
        let ready = PathBuf::from(&self.bundle.vvtv.paths.storage_dir).join("ready");
        let archive = PathBuf::from(&self.bundle.vvtv.paths.storage_dir).join("archive");
        vec![ready, archive]
            .into_iter()
            .filter(|path| path.exists())
            .collect()
    }

    fn compliance_default_hash_db(&self) -> PathBuf {
        PathBuf::from(&self.bundle.vvtv.paths.vault_dir).join("compliance/csam/hashes.csv")
    }

    fn run_json_script<T: DeserializeOwned>(&self, name: &str) -> Option<T> {
        let path = self.scripts_dir.join(name);
        if !path.exists() {
            return None;
        }
        let output = Command::new(&path).output().ok()?;
        if !output.status.success() {
            return None;
        }
        serde_json::from_slice(&output.stdout).ok()
    }
}

#[derive(Debug, Serialize)]
pub struct DiscoverReport {
    pub query: String,
    pub search_engine: String,
    pub dry_run: bool,
    pub candidates_found: usize,
    pub candidates_processed: usize,
    pub plans_created: usize,
    pub total_wait_ms: u64,
    pub duration_secs: u64,
    #[serde(skip_serializing_if = "Vec::is_empty")]
    pub errors: Vec<String>,
}

impl DiscoverReport {
    fn from_stats(stats: DiscoveryStats) -> Self {
        Self {
            query: stats.query,
            search_engine: stats.search_engine,
            dry_run: stats.dry_run,
            candidates_found: stats.candidates_found,
            candidates_processed: stats.candidates_processed,
            plans_created: stats.plans_created,
            total_wait_ms: stats.total_wait_ms,
            duration_secs: stats.duration_secs,
            errors: stats.errors,
        }
    }
}

impl DisplayFallback for DiscoverReport {
    fn display(&self) -> String {
        let mut lines = vec![format!(
            "Descoberta \"{}\" via {}",
            self.query, self.search_engine
        )];
        lines.push(format!(
            "Candidatos: {} encontrados / {} processados",
            self.candidates_found, self.candidates_processed
        ));
        if self.dry_run {
            lines.push(format!("PLANs simulados: {}", self.plans_created));
        } else {
            lines.push(format!("PLANs criados: {}", self.plans_created));
        }
        lines.push(format!(
            "Atraso acumulado: {} ms | duração total: {} s",
            self.total_wait_ms, self.duration_secs
        ));
        if !self.errors.is_empty() {
            lines.push(format!("Falhas ({}):", self.errors.len()));
            for err in &self.errors {
                lines.push(format!("  - {err}"));
            }
        }
        lines.join("\n")
    }
}

#[derive(Debug, Serialize)]
pub struct StatusReport {
    pub node: NodeStatus,
    #[serde(skip_serializing_if = "HashMap::is_empty")]
    pub plan_counts: HashMap<String, usize>,
    #[serde(skip_serializing_if = "Option::is_none")]
    pub plan_metrics: Option<PlanMetrics>,
    #[serde(skip_serializing_if = "HashMap::is_empty")]
    pub queue_counts: HashMap<String, i64>,
    #[serde(skip_serializing_if = "Option::is_none")]
    pub metrics: Option<MetricsSnapshot>,
}

impl DisplayFallback for StatusReport {
    fn display(&self) -> String {
        let mut lines = vec![format!(
            "Nodo: {} (role: {}, env: {})",
            self.node.node_name, self.node.node_role, self.node.environment
        )];
        if !self.plan_counts.is_empty() {
            lines.push("Planos:".to_string());
            for (status, count) in self.plan_counts.iter() {
                lines.push(format!("  - {status}: {count}"));
            }
            if let Some(metrics) = &self.plan_metrics {
                lines.push(format!("  - HD missing: {}", metrics.hd_missing));
                lines.push(format!("  - Score médio: {:.2}", metrics.average_score));
            }
        }
        if !self.queue_counts.is_empty() {
            lines.push("Fila:".to_string());
            for (status, count) in self.queue_counts.iter() {
                lines.push(format!("  - {status}: {count}"));
            }
        }
        if let Some(metrics) = &self.metrics {
            lines.push("Métricas:".to_string());
            if let Some(hours) = metrics.buffer_duration_h {
                lines.push(format!("  - Buffer: {:.2} h", hours));
            }
            if let Some(queue) = metrics.queue_length {
                lines.push(format!("  - Queue len: {queue}"));
            }
            if let Some(cpu) = metrics.avg_cpu_load {
                lines.push(format!("  - CPU: {:.1}%", cpu));
            }
            if let Some(temp) = metrics.avg_temp_c {
                lines.push(format!("  - Temp: {:.1} °C", temp));
            }
            if let Some(lat) = metrics.latency_s {
                lines.push(format!("  - Latency: {:.2} s", lat));
            }
            if let Some(played) = metrics.played_last_hour {
                lines.push(format!("  - Played (1h): {played}"));
            }
            if let Some(failed) = metrics.failures_last_hour {
                lines.push(format!("  - Failures (1h): {failed}"));
            }
            if let Some(bitrate) = metrics.stream_bitrate_mbps {
                lines.push(format!("  - Bitrate: {:.2} Mbps", bitrate));
            }
            if let Some(vmaf) = metrics.vmaf_live {
                lines.push(format!("  - VMAF live: {:.1}", vmaf));
            }
            if let Some(audio_peak) = metrics.audio_peak_db {
                lines.push(format!("  - Audio peak: {:.1} dBFS", audio_peak));
            }
            if let Some(freeze) = metrics.freeze_events {
                lines.push(format!("  - Freeze events: {freeze}"));
            }
            if let Some(black_ratio) = metrics.black_frame_ratio {
                lines.push(format!(
                    "  - Black frame ratio: {:.2}%",
                    black_ratio * 100.0
                ));
            }
            if let Some(signature) = metrics.signature_deviation {
                lines.push(format!("  - Signature Δ: {:.2}", signature));
            }
        } else {
            lines.push("Métricas: indisponíveis".to_string());
        }
        lines.join("\n")
    }
}

#[derive(Debug, Serialize)]
pub struct NodeStatus {
    pub node_name: String,
    pub node_role: String,
    pub environment: String,
}

#[derive(Debug, Serialize)]
pub struct MetricsSnapshot {
    pub timestamp: Option<String>,
    pub buffer_duration_h: Option<f64>,
    pub queue_length: Option<i64>,
    pub avg_cpu_load: Option<f64>,
    pub avg_temp_c: Option<f64>,
    pub latency_s: Option<f64>,
    pub played_last_hour: Option<i64>,
    pub failures_last_hour: Option<i64>,
    pub stream_bitrate_mbps: Option<f64>,
    pub vmaf_live: Option<f64>,
    pub audio_peak_db: Option<f64>,
    pub freeze_events: Option<i64>,
    pub black_frame_ratio: Option<f64>,
    pub signature_deviation: Option<f64>,
    pub power_watts: Option<f64>,
    pub ups_runtime_minutes: Option<f64>,
    pub ups_charge_percent: Option<f64>,
    pub ups_status: Option<String>,
    pub ssd_wear_percent: Option<f64>,
    pub gpu_temp_c: Option<f64>,
    pub ssd_temp_c: Option<f64>,
    pub fan_rpm: Option<f64>,
}

#[derive(Debug, Deserialize)]
struct PowerStatus {
    power_watts: Option<f64>,
    ups_runtime_minutes: Option<f64>,
    ups_charge_percent: Option<f64>,
    ups_status: Option<String>,
}

#[derive(Debug, Deserialize)]
struct ThermalStatus {
    cpu_temp_c: Option<f64>,
    gpu_temp_c: Option<f64>,
    ssd_temp_c: Option<f64>,
    ssd_wear_percent: Option<f64>,
    fan_rpm: Option<f64>,
}

impl DisplayFallback for PlanList {
    fn display(&self) -> String {
        if self.rows.is_empty() {
            return "Nenhum plano encontrado".to_string();
        }
        let mut lines = Vec::new();
        for entry in &self.rows {
            let score = entry
                .curation_score
                .map(|v| format!("{v:.2}"))
                .unwrap_or_else(|| "-".to_string());
            let duration = entry
                .duration_est_s
                .map(|v| format!("{v}s"))
                .unwrap_or_else(|| "-".to_string());
            let mut extras = Vec::new();
            if entry.hd_missing {
                extras.push("hd_missing".to_string());
            }
            if let Some(updated) = &entry.updated_at {
                extras.push(format!("updated={updated}"));
            }
            let extras = if extras.is_empty() {
                String::new()
            } else {
                format!(" | {}", extras.join(", "))
            };
            lines.push(format!(
                "{} | {} | status={} | kind={} | score={} | dur={}{}",
                entry.plan_id,
                entry.title.as_deref().unwrap_or("<sem título>"),
                entry.status,
                entry.kind,
                score,
                duration,
                extras
            ));
        }
        lines.join("\n")
    }
}

impl DisplayFallback for PlanAuditReport {
    fn display(&self) -> String {
        if self.findings.is_empty() {
            return "Nenhuma inconformidade encontrada".to_string();
        }
        let mut lines = Vec::new();
        for finding in &self.findings {
            let mut line = format!(
                "{} | kind={} | status={} | age={:.1}h",
                finding.plan_id,
                finding.kind.to_string(),
                finding.status,
                finding.age_hours
            );
            if let Some(note) = &finding.note {
                line.push_str(&format!(" | {}", note));
            }
            lines.push(line);
        }
        lines.join("\n")
    }
}

impl DisplayFallback for PlanBlacklistResult {
    fn display(&self) -> String {
        match self {
            PlanBlacklistResult::List { entries } => {
                if entries.is_empty() {
                    "Blacklist vazia".to_string()
                } else {
                    let mut lines = Vec::new();
                    for entry in entries {
                        let mut line = entry.domain.clone();
                        if let Some(reason) = &entry.reason {
                            line.push_str(&format!(" — {}", reason));
                        }
                        lines.push(line);
                    }
                    lines.join("\n")
                }
            }
            PlanBlacklistResult::Ack { message } => message.clone(),
        }
    }
}

impl DisplayFallback for PlanImportResult {
    fn display(&self) -> String {
        format!("Importados {}/{} planos", self.imported, self.total)
    }
}

fn format_datetime(dt: Option<DateTime<Utc>>) -> Option<String> {
    dt.map(|value| value.to_rfc3339_opts(SecondsFormat::Secs, true))
}

fn parse_audit_kind(value: &str) -> Result<PlanAuditKind> {
    match value.to_lowercase().as_str() {
        "expired" => Ok(PlanAuditKind::Expired),
        "missing_license" | "license" => Ok(PlanAuditKind::MissingLicense),
        "hd_missing" | "hd" => Ok(PlanAuditKind::HdMissing),
        "stuck" => Ok(PlanAuditKind::Stuck),
        other => Err(AppError::InvalidArgument(format!(
            "tipo de auditoria inválido: {other}"
        ))),
    }
}

fn parse_plan_import(content: &str, overwrite: bool) -> Result<Vec<PlanImportRecord>> {
    if let Ok(records) = serde_json::from_str::<Vec<PlanImportRecord>>(content) {
        return Ok(records);
    }
    if let Ok(record) = serde_json::from_str::<PlanImportRecord>(content) {
        return Ok(vec![record]);
    }
    if let Ok(plans) = serde_json::from_str::<Vec<Plan>>(content) {
        return Ok(plans
            .into_iter()
            .map(|plan| PlanImportRecord { plan, overwrite })
            .collect());
    }
    if let Ok(plan) = serde_json::from_str::<Plan>(content) {
        return Ok(vec![PlanImportRecord { plan, overwrite }]);
    }
    Err(AppError::InvalidArgument(
        "Arquivo JSON inválido para import".to_string(),
    ))
}

fn parse_queue_status(value: &str) -> Result<QueueStatus> {
    QueueStatus::from_str(value)
        .map_err(|_| AppError::InvalidArgument(format!("status inválido: {value}")))
}

impl DisplayFallback for QueueList {
    fn display(&self) -> String {
        if self.rows.is_empty() {
            return "Fila vazia".to_string();
        }
        let mut lines = Vec::new();
        for entry in &self.rows {
            let duration = entry
                .duration_s
                .map(|v| format!("{v}s"))
                .unwrap_or_else(|| "-".to_string());
            let mut extras = Vec::new();
            if let Some(score) = entry.curation_score {
                extras.push(format!("score={:.2}", score));
            }
            if let Some(kind) = &entry.content_kind {
                extras.push(format!("kind={kind}"));
            }
            if let Some(origin) = &entry.node_origin {
                extras.push(format!("origin={origin}"));
            }
            let extra = if extras.is_empty() {
                String::new()
            } else {
                format!(" [{}]", extras.join(", "))
            };
            lines.push(format!(
                "#{id} plan={plan} status={status} priority={priority} dur={duration}{extra}",
                id = entry.id,
                plan = entry.plan_id,
                status = entry.status,
                priority = entry.priority,
                extra = extra,
            ));
        }
        lines.join("\n")
    }
}

impl DisplayFallback for QueueSummaryOutput {
    fn display(&self) -> String {
        let mut lines = vec![format!("Buffer disponível: {:.2} h", self.buffer_hours)];
        lines.push("Contagens por status:".to_string());
        for (status, count) in self.counts.iter() {
            lines.push(format!("  - {status}: {count}"));
        }
        lines.push(format!(
            "Última hora: reproduzidos={}, falhas={}",
            self.played_last_hour, self.failures_last_hour
        ));
        lines.join("\n")
    }
}

impl DisplayFallback for AckMessage {
    fn display(&self) -> String {
        self.message.clone()
    }
}

impl DisplayFallback for BufferFillResult {
    fn display(&self) -> String {
        if self.stdout.is_empty() {
            "Buffer fill executado".to_string()
        } else {
            self.stdout.clone()
        }
    }
}

impl DisplayFallback for Vec<HealthEntry> {
    fn display(&self) -> String {
        let mut lines = Vec::new();
        for entry in self {
            lines.push(format!(
                "[{status}] {name} — {detail}",
                status = entry.status,
                name = entry.name,
                detail = entry.detail
            ));
        }
        lines.join("\n")
    }
}

#[derive(Debug, Serialize)]
pub struct PlanList {
    pub rows: Vec<PlanEntry>,
}

#[derive(Debug, Serialize)]
pub struct PlanEntry {
    pub plan_id: String,
    pub title: Option<String>,
    pub status: String,
    pub duration_est_s: Option<i64>,
    pub curation_score: Option<f64>,
    pub updated_at: Option<String>,
    pub created_at: Option<String>,
    pub kind: String,
    pub hd_missing: bool,
}

#[derive(Debug, Serialize)]
pub struct PlanAuditReport {
    pub findings: Vec<PlanAuditFinding>,
}

#[derive(Debug, Serialize)]
#[serde(tag = "result", rename_all = "snake_case")]
pub enum PlanBlacklistResult {
    List { entries: Vec<PlanBlacklistEntry> },
    Ack { message: String },
}

#[derive(Debug, Serialize)]
pub struct PlanImportResult {
    pub imported: usize,
    pub total: usize,
}

#[derive(Debug, Serialize)]
pub struct QueueList {
    pub rows: Vec<QueueDisplayEntry>,
}

#[derive(Debug, Serialize)]
pub struct QueueDisplayEntry {
    pub id: i64,
    pub plan_id: String,
    pub status: String,
    pub duration_s: Option<i64>,
    pub priority: i64,
    pub curation_score: Option<f64>,
    pub created_at: Option<String>,
    pub updated_at: Option<String>,
    pub node_origin: Option<String>,
    pub content_kind: Option<String>,
}

impl From<QueueStoreEntry> for QueueDisplayEntry {
    fn from(entry: QueueStoreEntry) -> Self {
        Self {
            id: entry.id,
            plan_id: entry.plan_id,
            status: entry.status.to_string(),
            duration_s: entry.duration_s,
            priority: entry.priority,
            curation_score: entry.curation_score,
            created_at: format_datetime(entry.created_at),
            updated_at: format_datetime(entry.updated_at),
            node_origin: entry.node_origin,
            content_kind: entry.content_kind,
        }
    }
}

#[derive(Debug, Serialize)]
pub struct QueueSummaryOutput {
    pub buffer_hours: f64,
    pub counts: HashMap<String, i64>,
    pub played_last_hour: i64,
    pub failures_last_hour: i64,
}

#[derive(Debug, Serialize)]
pub struct AckMessage {
    pub message: String,
}

#[derive(Debug, Serialize)]
pub struct BufferFillResult {
    pub status: String,
    pub stdout: String,
}

#[derive(Debug, Serialize)]
pub struct HealthEntry {
    pub name: String,
    pub status: CheckStatus,
    pub detail: String,
}

#[derive(Debug, Serialize)]
pub enum CheckStatus {
    #[serde(rename = "ok")]
    Ok,
    #[serde(rename = "warn")]
    Warn,
    #[serde(rename = "error")]
    Error,
}

impl fmt::Display for CheckStatus {
    fn fmt(&self, f: &mut fmt::Formatter<'_>) -> fmt::Result {
        let label = match self {
            CheckStatus::Ok => "OK",
            CheckStatus::Warn => "WARN",
            CheckStatus::Error => "ERROR",
        };
        write!(f, "{}", label)
    }
}

impl HealthEntry {
    fn ok(name: impl Into<String>, detail: impl Into<String>) -> Self {
        Self {
            name: name.into(),
            status: CheckStatus::Ok,
            detail: detail.into(),
        }
    }

    fn warn(name: impl Into<String>, detail: impl Into<String>) -> Self {
        Self {
            name: name.into(),
            status: CheckStatus::Warn,
            detail: detail.into(),
        }
    }

    fn error(name: impl Into<String>, detail: impl Into<String>) -> Self {
        Self {
            name: name.into(),
            status: CheckStatus::Error,
            detail: detail.into(),
        }
    }
}

impl DisplayFallback for HealthEntry {
    fn display(&self) -> String {
        format!(
            "[{status}] {name} — {detail}",
            status = self.status,
            name = self.name,
            detail = self.detail
        )
    }
}

impl DisplayFallback for QaSmokeReport {
    fn display(&self) -> String {
        let mut lines = vec![
            format!("URL: {}", self.result.url),
            format!("Sucesso: {}", self.result.success),
            format!("Duração (ms): {}", self.result.duration_ms),
            format!("Tentativas: {}", self.result.attempts),
            format!(
                "HD success {}/{}",
                self.result.metrics.hd_success, self.result.metrics.hd_attempts
            ),
            format!(
                "PBD success rate: {:.1}%",
                self.result.metrics.pbd_success_rate()
            ),
        ];
        if let Some(path) = &self.result.screenshot_path {
            lines.push(format!("Screenshot: {}", path.display()));
        }
        if let Some(path) = &self.result.video_path {
            lines.push(format!("Vídeo: {}", path.display()));
        }
        if !self.result.warnings.is_empty() {
            lines.push(format!("Avisos: {}", self.result.warnings.join("; ")));
        }
        lines.join("\n")
    }
}

impl DisplayFallback for QaReportResult {
    fn display(&self) -> String {
        format!(
            "Dashboard: {}\nTotal runs: {}\nSuccess rate: {:.1}%\nProxy rotations: {}\nBot detections: {}",
            self.output.display(),
            self.stats.total_runs,
            self.stats.pbd_success_rate,
            self.stats.proxy_rotations,
            self.stats.bot_detections
        )
    }
}

impl DisplayFallback for LedgerRecordResult {
    fn display(&self) -> String {
        format!(
            "Evento {} registrado: €{:.2} — contexto {}",
            self.event.event_type.as_str(),
            self.event.value_eur,
            self.event.context
        )
    }
}

impl DisplayFallback for LedgerSummaryResult {
    fn display(&self) -> String {
        format!(
            "Financeiro {} → {} | receita {:.2} | custos {:.2} | resultado {:+.2}",
            self.summary.start,
            self.summary.end,
            self.summary.revenue_total(),
            self.summary.cost_total(),
            self.summary.net_revenue
        )
    }
}

impl DisplayFallback for LedgerExportResult {
    fn display(&self) -> String {
        format!(
            "Ledger exportado: {}\nManifesto: {}\nChecksum: {}",
            self.export.csv_path.display(),
            self.export.manifest_path.display(),
            self.export.checksum
        )
    }
}

impl DisplayFallback for AudienceRecordResult {
    fn display(&self) -> String {
        format!(
            "Sessão {} registrada — região {} — duração {:.1} min",
            self.session.session_id,
            self.session.region,
            self.session.duration_seconds as f64 / 60.0
        )
    }
}

impl DisplayFallback for AudienceMetricsResult {
    fn display(&self) -> String {
        let metrics = &self.report.metrics;
        format!(
            "Sessões: {} | Retenção 5min: {:.0}% | Retenção 30min: {:.0}% | Duração média: {:.1} min",
            metrics.total_sessions,
            metrics.retention_5min * 100.0,
            metrics.retention_30min * 100.0,
            metrics.avg_duration_minutes
        )
    }
}

impl DisplayFallback for AudienceHeatmapResult {
    fn display(&self) -> String {
        format!("Heatmap gerado em {}", self.output.display())
    }
}

impl DisplayFallback for AudienceReportResultView {
    fn display(&self) -> String {
        format!(
            "Relatório salvo em {} ({} sessões)",
            self.path.display(),
            self.report.metrics.total_sessions
        )
    }
}

impl DisplayFallback for AdaptiveReportView {
    fn display(&self) -> String {
        format!(
            "Atualizações aplicadas: {} | Receita líquida: {:+.2}",
            self.report.updates.len(),
            self.report.economy.net_revenue
        )
    }
}

impl DisplayFallback for SpotListResult {
    fn display(&self) -> String {
        if self.contracts.is_empty() {
            "Nenhum microspot cadastrado".into()
        } else {
            self.contracts
                .iter()
                .map(|contract| {
                    format!(
                        "- {} ({}): €{:.2}, duração {}s, ativo={}",
                        contract.id,
                        contract.sponsor,
                        contract.value_eur,
                        contract.duration_s,
                        contract.active
                    )
                })
                .collect::<Vec<_>>()
                .join("\n")
        }
    }
}

impl DisplayFallback for SpotActionResult {
    fn display(&self) -> String {
        self.message.clone()
    }
}

impl DisplayFallback for SpotInjectionResult {
    fn display(&self) -> String {
        format!("Microspots injetados: {}", self.injections.len())
    }
}

impl DisplayFallback for DashboardResultView {
    fn display(&self) -> String {
        format!(
            "Dashboard: {}\nFinance: {}\nTrends: {}\nHeatmap: {}",
            self.artifacts.html_path.display(),
            self.artifacts.finance_path.display(),
            self.artifacts.trends_path.display(),
            self.artifacts.heatmap_path.display()
        )
    }
}

impl DisplayFallback for LicenseAuditReport {
    fn display(&self) -> String {
        let mut lines = vec![format!(
            "Entradas auditadas: {} ({} planos)",
            self.summary.total_entries, self.summary.unique_plans
        )];
        if self.findings.is_empty() {
            lines.push("Nenhuma inconformidade detectada.".to_string());
        } else {
            lines.push(format!(
                "Inconformidades detectadas ({}):",
                self.findings.len()
            ));
            for finding in self.findings.iter().take(10) {
                lines.push(format!(
                    "  - [{:?}] {} — {} (ref: {}, arquivo: {})",
                    finding.kind,
                    finding.plan_id,
                    finding.message,
                    finding.reference_time.to_rfc3339(),
                    finding.source.display()
                ));
            }
            if self.findings.len() > 10 {
                lines.push(format!(
                    "  … +{} findings adicionais",
                    self.findings.len() - 10
                ));
            }
        }
        if !self.summary.findings_by_kind.is_empty() {
            lines.push("Resumo por categoria:".to_string());
            let mut entries: Vec<_> = self.summary.findings_by_kind.iter().collect();
            entries.sort_by_key(|(kind, _)| format!("{:?}", kind));
            for (kind, count) in entries {
                lines.push(format!("  • {:?}: {}", kind, count));
            }
        }
        lines.join("\n")
    }
}

impl DisplayFallback for IncidentReportResultView {
    fn display(&self) -> String {
        let mut lines = Vec::new();
        lines.push(format!(
            "Incidente {} [{}]",
            self.incident_id, self.severity
        ));
        lines.push(format!("Postmortem: {}", self.markdown_path));
        if let Some(json) = &self.json_path {
            lines.push(format!("JSON: {json}"));
        }
        match &self.notification {
            Some(notification) => {
                lines.push(format!("Notificação: {}", notification.subject));
                for action in &notification.actions {
                    if let Some(detail) = &action.detail {
                        lines.push(format!(
                            "- {} -> {} ({detail})",
                            action.channel, action.status
                        ));
                    } else {
                        lines.push(format!("- {} -> {}", action.channel, action.status));
                    }
                }
            }
            None => lines.push("Notificação: não enviada".to_string()),
        }
        lines.join("\n")
    }
}

impl DisplayFallback for DrmScanReport {
    fn display(&self) -> String {
        let mut lines = vec![format!("Arquivos analisados: {}", self.files_scanned)];
        if self.findings.is_empty() {
            lines.push("Nenhuma marca de DRM/EME encontrada.".to_string());
        } else {
            lines.push(format!("Marcas suspeitas ({}):", self.findings.len()));
            for finding in self.findings.iter().take(10) {
                let snippet = finding
                    .snippet
                    .replace('\n', " ")
                    .chars()
                    .take(120)
                    .collect::<String>();
                lines.push(format!(
                    "  - {} ⇒ padrão `{}` :: {}",
                    finding.path.display(),
                    finding.pattern,
                    snippet
                ));
            }
            if self.findings.len() > 10 {
                lines.push(format!(
                    "  … +{} ocorrências adicionais",
                    self.findings.len() - 10
                ));
            }
        }
        lines.join("\n")
    }
}

impl DisplayFallback for CsamScanReport {
    fn display(&self) -> String {
        let mut lines = vec![format!("Arquivos inspecionados: {}", self.files_scanned)];
        if self.matches.is_empty() {
            lines.push("Nenhum hash correspondente encontrado.".to_string());
        } else {
            lines.push(format!("Correspondências CSAM ({}):", self.matches.len()));
            for match_item in self.matches.iter().take(10) {
                lines.push(format!(
                    "  - {} ⇒ hash {} [{}]",
                    match_item.path.display(),
                    match_item.hash,
                    match_item.label
                ));
            }
            if self.matches.len() > 10 {
                lines.push(format!(
                    "  … +{} correspondências adicionais",
                    self.matches.len() - 10
                ));
            }
        }
        lines.join("\n")
    }
}

impl DisplayFallback for ComplianceSummary {
    fn display(&self) -> String {
        let mut sections = Vec::new();
        if let Some(report) = &self.license_audit {
            sections.push("# Auditoria de licenças".to_string());
            for line in report.display().lines() {
                sections.push(format!("  {line}"));
            }
        } else {
            sections.push("# Auditoria de licenças: não executada".to_string());
        }

        if let Some(report) = &self.drm_scan {
            sections.push("# Varredura DRM/EME".to_string());
            for line in report.display().lines() {
                sections.push(format!("  {line}"));
            }
        } else {
            sections.push("# Varredura DRM/EME: não executada".to_string());
        }

        if let Some(report) = &self.csam_scan {
            sections.push("# Varredura CSAM".to_string());
            for line in report.display().lines() {
                sections.push(format!("  {line}"));
            }
        } else {
            sections.push("# Varredura CSAM: não executada".to_string());
        }

        let status = if self.has_findings() {
            "Status geral: ⚠️  Ação requerida"
        } else {
            "Status geral: ✅ Em conformidade"
        };
        sections.push(status.to_string());
        sections.join("\n")
    }
}

#[cfg(test)]
mod tests {
    use super::*;
    use crate::commands::incident::IncidentSeverityArg;
    use chrono::{Duration, Utc};
    use rusqlite::params;
    use std::path::{Path, PathBuf};
    use tempfile::TempDir;
    use vvtv_core::{BrowserMetrics, IncidentTimelineEntry};

    fn prepare_test_context() -> Result<(TempDir, AppContext)> {
        let temp = TempDir::new().unwrap();
        let root = temp.path();
        let configs_dir = root.join("configs");
        fs::create_dir_all(&configs_dir).unwrap();
        fs::copy("../configs/vvtv.toml", configs_dir.join("vvtv.toml")).unwrap();
        fs::copy("../configs/browser.toml", configs_dir.join("browser.toml")).unwrap();
        fs::copy(
            "../configs/processor.toml",
            configs_dir.join("processor.toml"),
        )
        .unwrap();
        fs::copy(
            "../configs/broadcaster.toml",
            configs_dir.join("broadcaster.toml"),
        )
        .unwrap();

        let data_dir = root.join("data");
        fs::create_dir_all(&data_dir).unwrap();
        let plans_db = data_dir.join("plans.sqlite");
        let queue_db = data_dir.join("queue.sqlite");
        let metrics_db = data_dir.join("metrics.sqlite");
        let economy_db = data_dir.join("economy.sqlite");
        let viewers_db = data_dir.join("viewers.sqlite");
        let reports_dir = root.join("reports");

        let conn = Connection::open(&plans_db).unwrap();
        conn.execute_batch(&fs::read_to_string("../sql/plans.sql").unwrap())
            .unwrap();
        conn.execute(
            "INSERT INTO plans(plan_id, kind, title, status, duration_est_s, curation_score) VALUES (?1, ?2, ?3, ?4, ?5, ?6)",
            params!["plan-1", "video", "Video", "planned", 3600, 0.9],
        )
        .unwrap();

        let conn_queue = Connection::open(&queue_db).unwrap();
        conn_queue
            .execute_batch(&fs::read_to_string("../sql/queue.sql").unwrap())
            .unwrap();
        conn_queue.execute(
            "INSERT INTO playout_queue(plan_id, asset_path, duration_s, status, curation_score) VALUES (?1, ?2, ?3, ?4, ?5)",
            params!["plan-1", "asset.mp4", 3600, "queued", 0.9],
        )
        .unwrap();

        let conn_metrics = Connection::open(&metrics_db).unwrap();
        conn_metrics
            .execute_batch(&fs::read_to_string("../sql/metrics.sql").unwrap())
            .unwrap();
        conn_metrics
            .execute(
                "INSERT INTO metrics(
                buffer_duration_h,
                queue_length,
                played_last_hour,
                failures_last_hour,
                avg_cpu_load,
                avg_temp_c,
                latency_s,
                stream_bitrate_mbps,
                vmaf_live,
                audio_peak_db,
                freeze_events,
                black_frame_ratio,
                signature_deviation
            ) VALUES (?1, ?2, ?3, ?4, ?5, ?6, ?7, ?8, ?9, ?10, ?11, ?12, ?13)",
                params![4.0, 3, 2, 0, 55.0, 48.5, 6.2, 2.8, 92.0, -1.2, 0, 0.02, 0.18],
            )
            .unwrap();

        let conn_economy = Connection::open(&economy_db).unwrap();
        conn_economy
            .execute_batch(&fs::read_to_string("../sql/economy.sql").unwrap())
            .unwrap();
        conn_economy
            .execute(
                "INSERT INTO economy_events (
                    timestamp, event_type, value_eur, source, context, proof, notes
                ) VALUES (?1, ?2, ?3, ?4, ?5, ?6, ?7)",
                params![
                    Utc::now().naive_utc(),
                    "view",
                    1.25f64,
                    "viewer",
                    "plan-1",
                    "deadbeef",
                    "sample"
                ],
            )
            .unwrap();

        let conn_viewers = Connection::open(&viewers_db).unwrap();
        conn_viewers
            .execute_batch(&fs::read_to_string("../sql/viewers.sql").unwrap())
            .unwrap();
        let join_time = Utc::now() - Duration::minutes(30);
        let leave_time = join_time + Duration::minutes(20);
        conn_viewers
            .execute(
                "INSERT INTO viewer_sessions (
                    session_id, viewer_id, join_time, leave_time, duration_seconds,
                    region, device, bandwidth_mbps, engagement_score, notes
                ) VALUES (?1, ?2, ?3, ?4, ?5, ?6, ?7, ?8, ?9, ?10)",
                params![
                    "session-1",
                    "viewer-1",
                    join_time.naive_utc(),
                    leave_time.naive_utc(),
                    (leave_time - join_time).num_seconds(),
                    "EU",
                    "desktop",
                    25.0f64,
                    0.85f64,
                    "seed"
                ],
            )
            .unwrap();

        fs::create_dir_all(&reports_dir).unwrap();

        let scripts_dir = root.join("scripts/system");
        fs::create_dir_all(&scripts_dir).unwrap();
        fs::copy(
            "../scripts/system/fill_buffer.sh",
            scripts_dir.join("fill_buffer.sh"),
        )
        .unwrap();

        let cli = Cli {
            config: configs_dir.join("vvtv.toml"),
            browser_config: None,
            processor_config: None,
            broadcaster_config: None,
            business_logic: None,
            data_dir: Some(data_dir.clone()),
            scripts_dir: Some(scripts_dir.clone()),
            plans_db: Some(plans_db.clone()),
            queue_db: Some(queue_db.clone()),
            metrics_db: Some(metrics_db.clone()),
            economy_db: Some(economy_db.clone()),
            viewers_db: Some(viewers_db.clone()),
            reports_dir: Some(reports_dir.clone()),
            fill_script: Some(scripts_dir.join("fill_buffer.sh")),
            token: None,
            format: OutputFormat::Json,
            command: Commands::Status,
        };

        let context = AppContext::new(&cli)?;
        Ok((temp, context))
    }

    #[test]
    fn incident_report_generates_history() {
        let (temp, context) = prepare_test_context().unwrap();
        let history_dir = temp.path().join("history");
        let args = IncidentReportArgs {
            id: "INC-TEST".to_string(),
            title: "Teste de incidente".to_string(),
            severity: IncidentSeverityArg::High,
            category: "Operacional".to_string(),
            summary: "Buffer em nível baixo".to_string(),
            impact: "Transmissão impactada por 2 minutos".to_string(),
            root_cause: "Manutenção programada".to_string(),
            detected_at: Some(Utc::now()),
            resolved_at: Some(Utc::now()),
            actions: vec!["Ativar emergency loop".to_string()],
            lessons: vec!["Monitorar janelas de manutenção".to_string()],
            preventive: vec!["Avisar equipe com antecedência".to_string()],
            timeline: vec![IncidentTimelineEntry::new(Utc::now(), "Alerta emitido")],
            author: Some("Eng. Operações".to_string()),
            link: None,
            history_dir: Some(history_dir.clone()),
            no_notify: false,
            dry_run: true,
            include_json: true,
        };
        let result = context.incident_report(&args).unwrap();
        assert!(Path::new(&result.markdown_path).exists());
        assert!(result.notification.is_some());
        let json_path = result.json_path.as_ref().expect("json should exist");
        assert!(Path::new(json_path).exists());
    }

    #[test]
    fn status_report_collects_metrics() {
        let (_temp, context) = prepare_test_context().unwrap();
        let status = context.gather_status().unwrap();
        assert_eq!(status.node.node_name, "vvtv-primary");
        assert!(status.plan_counts.contains_key("planned"));
        assert!(status.queue_counts.contains_key("queued"));
        assert!(status.metrics.is_some());
    }

    #[test]
    fn plan_listing_returns_entries() {
        let (_temp, context) = prepare_test_context().unwrap();
        let list = context
            .plan_list(&PlanListArgs {
                status: None,
                limit: 5,
            })
            .unwrap();
        assert_eq!(list.rows.len(), 1);
        assert_eq!(list.rows[0].plan_id, "plan-1");
    }

    #[test]
    fn qa_smoke_report_display_renders_paths_and_metrics() {
        let mut metrics = BrowserMetrics::default();
        metrics.hd_attempts = 1;
        metrics.hd_success = 1;
        metrics.proxy_rotations = 2;
        let report = QaSmokeReport {
            result: SmokeTestResult {
                url: "https://example.com".into(),
                success: true,
                capture: None,
                duration_ms: 900,
                warnings: vec!["placeholder video".into()],
                metrics,
                screenshot_path: Some(PathBuf::from("/tmp/screenshot.png")),
                video_path: Some(PathBuf::from("/tmp/video.mp4")),
                attempts: 1,
            },
        };
        let display = report.display();
        assert!(display.contains("URL: https://example.com"));
        assert!(display.contains("Screenshot: /tmp/screenshot.png"));
        assert!(display.contains("Avisos"));
        assert!(display.contains("PBD success rate: 100.0%"));
    }

    #[test]
    fn qa_report_result_display_includes_summary() {
        let stats = QaStatistics {
            total_runs: 4,
            success_count: 3,
            failure_count: 1,
            pbd_success_rate: 75.0,
            avg_duration_ms: 1200.0,
            proxy_rotations: 5,
            bot_detections: 2,
            last_run: None,
        };
        let report = QaReportResult {
            output: PathBuf::from("/tmp/dashboard.html"),
            stats,
        };
        let display = report.display();
        assert!(display.contains("Dashboard: /tmp/dashboard.html"));
        assert!(display.contains("Total runs: 4"));
        assert!(display.contains("Proxy rotations: 5"));
        assert!(display.contains("Bot detections: 2"));
    }

    #[test]
    fn compliance_summary_display_mentions_all_sections() {
        let mut findings_by_kind = std::collections::HashMap::new();
        findings_by_kind.insert(LicenseAuditFindingKind::MissingProof, 1);
        let audit = LicenseAuditReport {
            summary: LicenseAuditSummary {
                total_entries: 1,
                unique_plans: 1,
                findings_by_kind,
            },
            findings: vec![LicenseAuditFinding {
                plan_id: "plan-1".into(),
                kind: LicenseAuditFindingKind::MissingProof,
                message: "Registro não possui license_proof".into(),
                reference_time: Utc::now(),
                source: PathBuf::from("/tmp/consent.jsonl"),
            }],
        };
        let drm = DrmScanReport {
            files_scanned: 1,
            findings: vec![DrmScanFinding {
                path: PathBuf::from("manifest.m3u8"),
                pattern: "ext-x-key".into(),
                snippet: "#EXT-X-KEY:METHOD=AEAD".into(),
            }],
        };
        let csam = CsamScanReport {
            files_scanned: 1,
            matches: vec![CsamScanFinding {
                path: PathBuf::from("clip.mp4"),
                hash: "deadbeef".into(),
                label: "alert".into(),
            }],
        };
        let summary = ComplianceSummary {
            license_audit: Some(audit),
            drm_scan: Some(drm),
            csam_scan: Some(csam),
        };
        let display = summary.display();
        assert!(display.contains("Auditoria de licenças"));
        assert!(display.contains("Varredura DRM/EME"));
        assert!(display.contains("Varredura CSAM"));
        assert!(summary.has_findings());
    }
}<|MERGE_RESOLUTION|>--- conflicted
+++ resolved
@@ -32,23 +32,6 @@
     load_broadcaster_config, load_browser_config, load_processor_config, load_vvtv_config,
     AdaptiveProgrammer, AdaptiveReport, AudienceReport, AudienceStore, AudienceStoreBuilder,
     BrowserError, BrowserLauncher, BrowserPbdRunner, BrowserQaRunner, BrowserSearchSessionFactory,
-<<<<<<< HEAD
-    BusinessLogic, BusinessLogicError, ConfigBundle, ContentSearcher, DashboardArtifacts,
-    DashboardError, DashboardGenerator, DiscoveryConfig, DiscoveryLoop, DiscoveryPbd,
-    DiscoveryPlanStore, DiscoveryStats, DispatchAction, DispatchStatus, EconomyError, EconomyEvent,
-    EconomyEventType, EconomyStore, EconomyStoreBuilder, EconomySummary, IncidentDispatch,
-    IncidentError, IncidentHistoryWriter, IncidentNotifier, IncidentReport, IncidentSeverity,
-    LedgerExport, MetricRecord, MetricsStore, MicroSpotContract, MicroSpotInjection,
-    MicroSpotManager, MonetizationDashboard, MonitorError, NewEconomyEvent, NewViewerSession, Plan,
-    PlanAuditFinding, PlanAuditKind, PlanBlacklistEntry, PlanImportRecord, PlanMetrics, PlanStatus,
-    PlayBeforeDownload, PlayoutQueueStore, ProfileManager, QaMetricsStore, QaStatistics,
-    QueueEntry as QueueStoreEntry, QueueError, QueueFilter, QueueMetrics, QueueStatus,
-    SearchConfig, SearchEngine, SearchSessionFactory, SessionRecorder, SessionRecorderConfig,
-    SmokeMode, SmokeTestOptions, SmokeTestResult, SqlitePlanStore, ViewerSession,
-    ComplianceError, ComplianceSuite, ComplianceSuiteConfig, ComplianceSummary,
-    CsamScanReport, CsamScanner, DrmDetectionConfig, DrmScanReport, DrmScanner,
-    LicenseAuditReport, LicenseAuditor,
-=======
     BusinessLogic, BusinessLogicError, ConfigBundle, ContentSearcher,
     ComplianceError, ComplianceSuite, ComplianceSuiteConfig, ComplianceSummary,
     CsamScanReport, CsamScanner,
@@ -73,7 +56,6 @@
     SmokeMode, SmokeTestOptions, SmokeTestResult,
     SqlitePlanStore,
     ViewerSession,
->>>>>>> 379121e6
 };
 
 #[cfg(test)]
