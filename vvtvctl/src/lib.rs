#![allow(
    clippy::result_large_err,
    clippy::field_reassign_with_default,
    clippy::to_string_in_format_args,
    clippy::vec_init_then_push
)]

mod commands;

use std::collections::HashMap;
use std::fmt;
use std::fs;
use std::path::{Path, PathBuf};
use std::process::{Command, Stdio};
use std::str::FromStr;
use std::sync::Arc;

use chrono::{DateTime, Duration, SecondsFormat, Utc};
use clap::{Args, CommandFactory, Parser, Subcommand, ValueEnum};
use clap_complete::{generate, Shell};
<<<<<<< HEAD
use commands::compliance::{
    ComplianceAuditArgs, ComplianceCommands, ComplianceCsamArgs, ComplianceDrmArgs,
    ComplianceSuiteArgs,
};
use commands::discover::DiscoverArgs;
=======
use commands::{discover::DiscoverArgs, incident::IncidentReportArgs};
>>>>>>> 105f0c50
use rusqlite::{Connection, OpenFlags};
use serde::{de::DeserializeOwned, Deserialize, Serialize};
use thiserror::Error;
use tokio::runtime::Builder;
use tracing_subscriber::{fmt as tracing_fmt, EnvFilter};
use vvtv_core::{
    load_broadcaster_config, load_browser_config, load_processor_config, load_vvtv_config,
    AdaptiveProgrammer, AdaptiveReport, AudienceReport, AudienceStore, AudienceStoreBuilder,
    BrowserError, BrowserLauncher, BrowserPbdRunner, BrowserQaRunner, BrowserSearchSessionFactory,
<<<<<<< HEAD
    ComplianceError, ComplianceSuite, ComplianceSuiteConfig, ComplianceSummary, ConfigBundle,
    ContentSearcher, CsamScanReport, CsamScanner, DashboardArtifacts, DashboardError,
    DashboardGenerator, DiscoveryConfig, DiscoveryLoop, DiscoveryPbd, DiscoveryPlanStore,
    DiscoveryStats, DrmDetectionConfig, DrmScanReport, DrmScanner, EconomyError, EconomyEvent,
    EconomyEventType, EconomyStore, EconomyStoreBuilder, EconomySummary, LedgerExport,
    LicenseAuditReport, LicenseAuditor, MetricRecord, MetricsStore, MicroSpotContract,
    MicroSpotInjection, MicroSpotManager, MonetizationDashboard, MonitorError, NewEconomyEvent,
    NewViewerSession, Plan, PlanAuditFinding, PlanAuditKind, PlanBlacklistEntry, PlanImportRecord,
    PlanMetrics, PlanStatus, PlayBeforeDownload, PlayoutQueueStore, ProfileManager, QaMetricsStore,
    QaStatistics, QueueEntry as QueueStoreEntry, QueueError, QueueFilter, QueueMetrics,
    QueueStatus, SearchConfig, SearchEngine, SearchSessionFactory, SessionRecorder,
    SessionRecorderConfig, SmokeMode, SmokeTestOptions, SmokeTestResult, SqlitePlanStore,
    ViewerSession,
};

#[cfg(test)]
use vvtv_core::{
    CsamScanFinding, DrmScanFinding, LicenseAuditFinding, LicenseAuditFindingKind,
    LicenseAuditSummary,
=======
    ConfigBundle, ContentSearcher, DashboardArtifacts, DashboardError, DashboardGenerator,
    DiscoveryConfig, DiscoveryLoop, DiscoveryPbd, DiscoveryPlanStore, DiscoveryStats,
    DispatchAction, DispatchStatus, EconomyError, EconomyEvent, EconomyEventType, EconomyStore,
    EconomyStoreBuilder, EconomySummary, IncidentDispatch, IncidentError, IncidentHistoryWriter,
    IncidentNotifier, IncidentReport, IncidentSeverity, LedgerExport, MetricRecord, MetricsStore,
    MicroSpotContract, MicroSpotInjection, MicroSpotManager, MonetizationDashboard, MonitorError,
    NewEconomyEvent, NewViewerSession, Plan, PlanAuditFinding, PlanAuditKind, PlanBlacklistEntry,
    PlanImportRecord, PlanMetrics, PlanStatus, PlayBeforeDownload, PlayoutQueueStore,
    ProfileManager, QaMetricsStore, QaStatistics, QueueEntry as QueueStoreEntry, QueueError,
    QueueFilter, QueueMetrics, QueueStatus, SearchConfig, SearchEngine, SearchSessionFactory,
    SessionRecorder, SessionRecorderConfig, SmokeMode, SmokeTestOptions, SmokeTestResult,
    SqlitePlanStore, ViewerSession,
>>>>>>> 105f0c50
};

pub type Result<T> = std::result::Result<T, AppError>;

#[derive(Debug, Error)]
pub enum AppError {
    #[error("config error: {0}")]
    Config(#[from] vvtv_core::ConfigError),
    #[error("io error: {0}")]
    Io(#[from] std::io::Error),
    #[error("database error: {0}")]
    Database(#[from] rusqlite::Error),
    #[error("serialization error: {0}")]
    Serialize(#[from] serde_json::Error),
    #[error("plan error: {0}")]
    Plan(#[from] vvtv_core::PlanError),
    #[error("queue error: {0}")]
    Queue(#[from] QueueError),
    #[error("monitor error: {0}")]
    Monitor(#[from] MonitorError),
    #[error("browser automation error: {0}")]
    Browser(#[from] BrowserError),
    #[error("economy error: {0}")]
    Economy(#[from] vvtv_core::EconomyError),
    #[error("audience error: {0}")]
    Audience(#[from] vvtv_core::AudienceError),
    #[error("dashboard error: {0}")]
    Dashboard(#[from] DashboardError),
    #[error("adaptive error: {0}")]
    Adaptive(#[from] vvtv_core::AdaptiveError),
    #[error("spots error: {0}")]
    Spots(#[from] vvtv_core::SpotsError),
<<<<<<< HEAD
    #[error("compliance error: {0}")]
    Compliance(#[from] ComplianceError),
=======
    #[error("incident error: {0}")]
    Incident(#[from] IncidentError),
>>>>>>> 105f0c50
    #[error("authentication failed")]
    Authentication,
    #[error("required resource missing: {0}")]
    MissingResource(String),
    #[error("invalid argument: {0}")]
    InvalidArgument(String),
    #[error("script execution failed with status {status:?}: {stderr}")]
    ScriptFailure { status: Option<i32>, stderr: String },
}

#[derive(Parser, Debug)]
#[command(author, version, about = "VVTV command-line control interface", long_about = None)]
pub struct Cli {
    /// Caminho do vvtv.toml principal
    #[arg(long, default_value = "configs/vvtv.toml")]
    pub config: PathBuf,
    /// Caminho alternativo para browser.toml
    #[arg(long)]
    pub browser_config: Option<PathBuf>,
    /// Caminho alternativo para processor.toml
    #[arg(long)]
    pub processor_config: Option<PathBuf>,
    /// Caminho alternativo para broadcaster.toml
    #[arg(long)]
    pub broadcaster_config: Option<PathBuf>,
    /// Diretório override para dados (substitui paths.data_dir)
    #[arg(long)]
    pub data_dir: Option<PathBuf>,
    /// Diretório contendo scripts do sistema
    #[arg(long)]
    pub scripts_dir: Option<PathBuf>,
    /// Caminho alternativo para plans.sqlite
    #[arg(long)]
    pub plans_db: Option<PathBuf>,
    /// Caminho alternativo para queue.sqlite
    #[arg(long)]
    pub queue_db: Option<PathBuf>,
    /// Caminho alternativo para metrics.sqlite
    #[arg(long)]
    pub metrics_db: Option<PathBuf>,
    /// Caminho alternativo para economy.sqlite
    #[arg(long)]
    pub economy_db: Option<PathBuf>,
    /// Caminho alternativo para viewers.sqlite
    #[arg(long)]
    pub viewers_db: Option<PathBuf>,
    /// Diretório para relatórios de monetização
    #[arg(long)]
    pub reports_dir: Option<PathBuf>,
    /// Caminho alternativo para o script fill_buffer.sh
    #[arg(long)]
    pub fill_script: Option<PathBuf>,
    /// Token para autenticação local (se VVTVCTL_TOKEN estiver definido)
    #[arg(long)]
    pub token: Option<String>,
    /// Formato de saída
    #[arg(long, value_enum, default_value_t = OutputFormat::Text)]
    pub format: OutputFormat,
    #[command(subcommand)]
    pub command: Commands,
}

#[derive(Debug, Clone, Copy, ValueEnum)]
pub enum OutputFormat {
    Text,
    Json,
}

#[derive(Subcommand, Debug)]
pub enum Commands {
    /// Exibe status operacional resumido
    Status,
    /// Executa descoberta autônoma de conteúdo
    Discover(DiscoverArgs),
    /// Operações relacionadas a PLANs
    #[command(subcommand)]
    Plan(PlanCommands),
    /// Operações relacionadas à fila de playout
    #[command(subcommand)]
    Queue(QueueCommands),
    /// Gerenciamento do buffer operacional
    #[command(subcommand)]
    Buffer(BufferCommands),
    /// Executa verificações de integridade
    #[command(name = "health")]
    #[command(subcommand)]
    Health(HealthCommands),
    /// Ferramentas de QA
    #[command(subcommand)]
    Qa(QaCommands),
    /// Auditoria e verificações de compliance
    #[command(subcommand)]
    Compliance(ComplianceCommands),
    /// Gera scripts de autocompletar para shells suportados
    Completions {
        #[arg(value_enum)]
        shell: Shell,
    },
    /// Operações de monetização e analytics
    #[command(subcommand)]
    Monetization(MonetizationCommands),
    /// Comunicação e registro de incidentes
    #[command(subcommand)]
    Incident(IncidentCommands),
}

#[derive(Subcommand, Debug)]
pub enum PlanCommands {
    /// Lista planos registrados no banco
    List(PlanListArgs),
    /// Executa auditoria de planos
    Audit(PlanAuditArgs),
    /// Gerencia blacklist de planos
    #[command(subcommand)]
    Blacklist(PlanBlacklistCommands),
    /// Importa planos a partir de um arquivo JSON
    Import(PlanImportArgs),
}

#[derive(Args, Debug)]
pub struct PlanListArgs {
    /// Filtrar por status específico
    #[arg(long)]
    pub status: Option<String>,
    /// Limite de registros retornados
    #[arg(long, default_value_t = 10)]
    pub limit: usize,
}

#[derive(Args, Debug)]
pub struct PlanAuditArgs {
    /// Mostrar apenas findings com idade maior que este limite (horas)
    #[arg(long, default_value_t = 0.0)]
    pub min_age_hours: f64,
    /// Filtrar por tipo específico de finding
    #[arg(long)]
    pub kind: Option<String>,
}

#[derive(Subcommand, Debug)]
pub enum PlanBlacklistCommands {
    /// Lista entradas da blacklist
    List,
    /// Adiciona domínio à blacklist
    Add(PlanBlacklistAddArgs),
    /// Remove domínio da blacklist
    Remove(PlanBlacklistRemoveArgs),
}

#[derive(Args, Debug)]
pub struct PlanBlacklistAddArgs {
    /// Domínio a ser bloqueado
    pub domain: String,
    /// Motivo opcional
    #[arg(long)]
    pub reason: Option<String>,
}

#[derive(Args, Debug)]
pub struct PlanBlacklistRemoveArgs {
    /// Domínio a ser removido
    pub domain: String,
}

#[derive(Args, Debug)]
pub struct PlanImportArgs {
    /// Caminho do arquivo JSON contendo planos
    pub path: PathBuf,
    /// Força sobrescrita de planos existentes
    #[arg(long, default_value_t = false)]
    pub overwrite: bool,
}

#[derive(Subcommand, Debug)]
pub enum QueueCommands {
    /// Lista itens da fila de playout
    Show(QueueShowArgs),
    /// Exibe resumo da fila
    Summary,
    /// Ajusta prioridade de um item
    Promote(QueuePromoteArgs),
    /// Remove item da fila
    Remove(QueueRemoveArgs),
    /// Limpa itens reproduzidos mais antigos
    Cleanup(QueueCleanupArgs),
    /// Exporta backup compactado da fila
    Backup(QueueBackupArgs),
}

#[derive(Args, Debug)]
pub struct QueueShowArgs {
    /// Filtrar por status
    #[arg(long)]
    pub status: Option<String>,
    /// Limite de registros
    #[arg(long, default_value_t = 10)]
    pub limit: usize,
}

#[derive(Args, Debug)]
pub struct QueuePromoteArgs {
    /// ID do item na fila
    pub id: i64,
    /// Nova prioridade (0 = normal, 1 = alta)
    #[arg(long, default_value_t = 1)]
    pub priority: i64,
}

#[derive(Args, Debug)]
pub struct QueueRemoveArgs {
    /// ID do item na fila
    pub id: i64,
}

#[derive(Args, Debug)]
pub struct QueueCleanupArgs {
    /// Limite em horas para remoção de itens `played`
    #[arg(long, default_value_t = 72)]
    pub older_than_hours: i64,
}

#[derive(Args, Debug)]
pub struct QueueBackupArgs {
    /// Caminho do arquivo `.sql.gz`
    pub output: PathBuf,
}

#[derive(Subcommand, Debug)]
pub enum BufferCommands {
    /// Dispara o script fill_buffer.sh
    Fill(BufferFillArgs),
}

#[derive(Args, Debug)]
pub struct BufferFillArgs {
    /// Alvo de horas de buffer
    #[arg(long)]
    pub target_hours: Option<f64>,
    /// Executa em modo dry-run
    #[arg(long, default_value_t = false)]
    pub dry_run: bool,
}

#[derive(Args, Debug)]
pub struct HealthDashboardArgs {
    /// Caminho de saída do dashboard
    #[arg(long)]
    pub output: Option<PathBuf>,
    /// Número de pontos exibidos
    #[arg(long, default_value_t = 48)]
    pub points: usize,
}

#[derive(Subcommand, Debug)]
pub enum HealthCommands {
    /// Executa checagens básicas
    Check,
    /// Gera dashboard HTML com histórico recente
    Dashboard(HealthDashboardArgs),
}

#[derive(Subcommand, Debug)]
pub enum QaCommands {
    /// Executa smoke test do curator
    SmokeTest(QaSmokeArgs),
    /// Gera dashboard HTML de QA
    Report(QaReportArgs),
}

#[derive(Debug, Clone, Copy, ValueEnum)]
pub enum SmokeModeValue {
    Headless,
    Headed,
}

impl From<SmokeModeValue> for SmokeMode {
    fn from(value: SmokeModeValue) -> Self {
        match value {
            SmokeModeValue::Headless => SmokeMode::Headless,
            SmokeModeValue::Headed => SmokeMode::Headed,
        }
    }
}

#[derive(Args, Debug)]
pub struct QaSmokeArgs {
    /// URL alvo do smoke test
    pub url: String,
    /// Modo de execução (headed/headless)
    #[arg(long, value_enum, default_value_t = SmokeModeValue::Headless)]
    pub mode: SmokeModeValue,
    /// Diretório para salvar screenshots
    #[arg(long)]
    pub screenshot_dir: Option<PathBuf>,
    /// Não captura screenshot
    #[arg(long, default_value_t = false)]
    pub no_screenshot: bool,
    /// Ativa gravação de vídeo da sessão
    #[arg(long, default_value_t = false)]
    pub record_video: bool,
    /// Diretório para salvar vídeos
    #[arg(long)]
    pub video_dir: Option<PathBuf>,
    /// Caminho alternativo para ffmpeg
    #[arg(long)]
    pub ffmpeg_path: Option<PathBuf>,
    /// Duração máxima da captura de vídeo (segundos)
    #[arg(long, default_value_t = 30)]
    pub record_duration: u64,
}

#[derive(Args, Debug)]
pub struct QaReportArgs {
    /// Caminho do arquivo HTML de saída
    #[arg(long)]
    pub output: Option<PathBuf>,
}

#[derive(Debug, Clone, Serialize)]
pub struct QaSmokeReport {
    pub result: SmokeTestResult,
}

#[derive(Debug, Clone, Serialize)]
pub struct QaReportResult {
    pub output: PathBuf,
    pub stats: QaStatistics,
}

#[derive(Debug, Clone, Serialize)]
pub struct LedgerRecordResult {
    pub event: EconomyEvent,
}

#[derive(Debug, Clone, Serialize)]
pub struct LedgerSummaryResult {
    pub summary: EconomySummary,
}

#[derive(Debug, Clone, Serialize)]
pub struct LedgerExportResult {
    pub export: LedgerExport,
}

#[derive(Debug, Clone, Serialize)]
pub struct AudienceRecordResult {
    pub session: ViewerSession,
}

#[derive(Debug, Clone, Serialize)]
pub struct AudienceMetricsResult {
    pub report: AudienceReport,
}

#[derive(Debug, Clone, Serialize)]
pub struct AudienceHeatmapResult {
    pub output: PathBuf,
}

#[derive(Debug, Clone, Serialize)]
pub struct AudienceReportResultView {
    pub path: PathBuf,
    pub report: AudienceReport,
}

#[derive(Debug, Clone, Serialize)]
pub struct AdaptiveReportView {
    pub report: AdaptiveReport,
}

#[derive(Debug, Clone, Serialize)]
pub struct SpotListResult {
    pub contracts: Vec<MicroSpotContract>,
}

#[derive(Debug, Clone, Serialize)]
pub struct SpotActionResult {
    pub message: String,
}

#[derive(Debug, Clone, Serialize)]
pub struct SpotInjectionResult {
    pub injections: Vec<MicroSpotInjection>,
}

#[derive(Debug, Clone, Serialize)]
pub struct DashboardResultView {
    pub artifacts: DashboardArtifacts,
}

#[derive(Debug, Clone, Serialize)]
pub struct IncidentReportResultView {
    pub incident_id: String,
    pub severity: String,
    pub markdown_path: String,
    #[serde(skip_serializing_if = "Option::is_none")]
    pub json_path: Option<String>,
    #[serde(skip_serializing_if = "Option::is_none")]
    pub notification: Option<IncidentDispatchView>,
}

#[derive(Debug, Clone, Serialize)]
pub struct IncidentDispatchView {
    pub subject: String,
    pub severity: String,
    #[serde(skip_serializing_if = "Option::is_none")]
    pub message: Option<String>,
    pub actions: Vec<IncidentDispatchActionView>,
}

#[derive(Debug, Clone, Serialize)]
pub struct IncidentDispatchActionView {
    pub channel: String,
    pub status: String,
    #[serde(skip_serializing_if = "Option::is_none")]
    pub detail: Option<String>,
}

impl From<IncidentDispatch> for IncidentDispatchView {
    fn from(dispatch: IncidentDispatch) -> Self {
        let actions = dispatch
            .actions
            .iter()
            .map(IncidentDispatchActionView::from)
            .collect();
        Self {
            subject: dispatch.subject,
            severity: dispatch.severity.badge().to_string(),
            message: Some(dispatch.message),
            actions,
        }
    }
}

impl From<&DispatchAction> for IncidentDispatchActionView {
    fn from(action: &DispatchAction) -> Self {
        match &action.status {
            DispatchStatus::Executed { detail } => Self {
                channel: action.channel.to_string(),
                status: "executed".to_string(),
                detail: detail.clone(),
            },
            DispatchStatus::Skipped { reason } => Self {
                channel: action.channel.to_string(),
                status: "skipped".to_string(),
                detail: Some(reason.clone()),
            },
            DispatchStatus::Failed { reason } => Self {
                channel: action.channel.to_string(),
                status: "failed".to_string(),
                detail: Some(reason.clone()),
            },
        }
    }
}

#[derive(Subcommand, Debug)]
pub enum MonetizationCommands {
    /// Operações no ledger econômico
    #[command(subcommand)]
    Ledger(LedgerCommands),
    /// Registrar e consultar métricas de audiência
    #[command(subcommand)]
    Audience(AudienceCommands),
    /// Atualiza scores de curadoria com base em retenção e receita
    Adaptive,
    /// Gerencia micro-spots e slots premium
    #[command(subcommand)]
    Spots(SpotCommands),
    /// Gera dashboard HTML/JSON de monetização
    Dashboard(DashboardArgs),
}

#[derive(Subcommand, Debug)]
pub enum IncidentCommands {
    /// Gera relatório de incidente e dispara comunicações configuradas
    Report(IncidentReportArgs),
}

#[derive(Subcommand, Debug)]
pub enum LedgerCommands {
    /// Registra um evento financeiro
    Record(LedgerRecordArgs),
    /// Exibe resumo financeiro
    Summary(LedgerSummaryArgs),
    /// Exporta CSV e .logline do período
    Export(LedgerExportArgs),
}

#[derive(Args, Debug)]
pub struct LedgerRecordArgs {
    /// Tipo do evento (view, click, slot_sell, affiliate, cost, payout)
    pub event_type: String,
    /// Valor em euros
    pub value_eur: f64,
    /// Origem do evento (viewer, campanha...)
    #[arg(long)]
    pub source: String,
    /// Contexto associado (plan_id, campanha)
    #[arg(long)]
    pub context: String,
    /// Observações opcionais
    #[arg(long)]
    pub notes: Option<String>,
}

#[derive(Args, Debug)]
pub struct LedgerSummaryArgs {
    /// Intervalo em horas (padrão 24h)
    #[arg(long, default_value_t = 24)]
    pub hours: i64,
}

#[derive(Args, Debug)]
pub struct LedgerExportArgs {
    /// Início do período (RFC3339). Padrão: agora - 7 dias.
    #[arg(long)]
    pub start: Option<String>,
    /// Fim do período (RFC3339). Padrão: agora.
    #[arg(long)]
    pub end: Option<String>,
    /// Diretório de saída
    #[arg(long)]
    pub output: Option<PathBuf>,
}

#[derive(Subcommand, Debug)]
pub enum AudienceCommands {
    /// Registra sessão de audiência
    Record(AudienceRecordArgs),
    /// Resumo de métricas agregadas
    Metrics(AudienceMetricsArgs),
    /// Gera heatmap geográfico
    Heatmap(AudienceHeatmapArgs),
    /// Exporta relatório JSON
    Report(AudienceReportArgs),
}

#[derive(Args, Debug)]
pub struct AudienceRecordArgs {
    /// Identificador da sessão
    pub session_id: String,
    /// Região (EU, NA, SA, ...)
    #[arg(long)]
    pub region: String,
    /// Dispositivo
    #[arg(long)]
    pub device: String,
    /// Duração em minutos
    #[arg(long, default_value_t = 10.0)]
    pub duration_minutes: f64,
    /// Banda média (Mbps)
    #[arg(long)]
    pub bandwidth_mbps: Option<f64>,
    /// Score de engajamento (0-1)
    #[arg(long)]
    pub engagement: Option<f64>,
}

#[derive(Args, Debug)]
pub struct AudienceMetricsArgs {
    /// Intervalo em horas (padrão 24h)
    #[arg(long, default_value_t = 24)]
    pub hours: i64,
}

#[derive(Args, Debug)]
pub struct AudienceHeatmapArgs {
    /// Caminho de saída para o PNG
    #[arg(long)]
    pub output: Option<PathBuf>,
}

#[derive(Args, Debug)]
pub struct AudienceReportArgs {
    /// Caminho do relatório JSON
    #[arg(long)]
    pub output: Option<PathBuf>,
    /// Intervalo em horas (padrão 24h)
    #[arg(long, default_value_t = 24)]
    pub hours: i64,
}

#[derive(Subcommand, Debug)]
pub enum SpotCommands {
    /// Lista contratos de micro-spot
    List,
    /// Carrega contrato .lll
    Load(SpotLoadArgs),
    /// Ativa contrato
    Activate(SpotToggleArgs),
    /// Desativa contrato
    Deactivate(SpotToggleArgs),
    /// Injeta microspots devidos
    Inject,
}

#[derive(Args, Debug)]
pub struct SpotLoadArgs {
    /// Caminho do arquivo .lll
    pub path: PathBuf,
}

#[derive(Args, Debug)]
pub struct SpotToggleArgs {
    /// ID do contrato
    pub id: String,
}

#[derive(Args, Debug)]
pub struct DashboardArgs {
    /// Diretório de saída (padrão monitor/)
    #[arg(long)]
    pub output: Option<PathBuf>,
}

pub fn run(cli: Cli) -> Result<()> {
    enforce_token(&cli)?;
    let context = AppContext::new(&cli)?;

    match &cli.command {
        Commands::Status => {
            let status = context.gather_status()?;
            render(&status, cli.format)?;
        }
        Commands::Discover(args) => {
            let report = context.discovery_run(args)?;
            render(&report, cli.format)?;
        }
        Commands::Plan(command) => match command {
            PlanCommands::List(args) => {
                let plans = context.plan_list(args)?;
                render(&plans, cli.format)?;
            }
            PlanCommands::Audit(args) => {
                let audit = context.plan_audit(args)?;
                render(&audit, cli.format)?;
            }
            PlanCommands::Blacklist(args) => {
                let result = context.plan_blacklist(args)?;
                render(&result, cli.format)?;
            }
            PlanCommands::Import(args) => {
                let result = context.plan_import(args)?;
                render(&result, cli.format)?;
            }
        },
        Commands::Queue(command) => match command {
            QueueCommands::Show(args) => {
                let queue = context.queue_show(args)?;
                render(&queue, cli.format)?;
            }
            QueueCommands::Summary => {
                let summary = context.queue_summary()?;
                render(&summary, cli.format)?;
            }
            QueueCommands::Promote(args) => {
                let result = context.queue_promote(args)?;
                render(&result, cli.format)?;
            }
            QueueCommands::Remove(args) => {
                let result = context.queue_remove(args)?;
                render(&result, cli.format)?;
            }
            QueueCommands::Cleanup(args) => {
                let result = context.queue_cleanup(args)?;
                render(&result, cli.format)?;
            }
            QueueCommands::Backup(args) => {
                let result = context.queue_backup(args)?;
                render(&result, cli.format)?;
            }
        },
        Commands::Buffer(BufferCommands::Fill(args)) => {
            let result = context.buffer_fill(args)?;
            render(&result, cli.format)?;
        }
        Commands::Health(command) => match command {
            HealthCommands::Check => {
                let report = context.health_check()?;
                render(&report, cli.format)?;
                if report
                    .iter()
                    .any(|entry| matches!(entry.status, CheckStatus::Error))
                {
                    return Err(AppError::MissingResource(
                        "Uma ou mais verificações falharam".to_string(),
                    ));
                }
            }
            HealthCommands::Dashboard(args) => {
                let result = context.health_dashboard(args)?;
                render(&result, cli.format)?;
            }
        },
        Commands::Qa(command) => match command {
            QaCommands::SmokeTest(args) => {
                let report = context.qa_smoke_test(args)?;
                render(&report, cli.format)?;
            }
            QaCommands::Report(args) => {
                let report = context.qa_report(args)?;
                render(&report, cli.format)?;
            }
        },
        Commands::Compliance(command) => match command {
            ComplianceCommands::Audit(args) => {
                let report = context.compliance_audit(args)?;
                render(&report, cli.format)?;
            }
            ComplianceCommands::Drm(args) => {
                let report = context.compliance_drm(args)?;
                render(&report, cli.format)?;
            }
            ComplianceCommands::Csam(args) => {
                let report = context.compliance_csam(args)?;
                render(&report, cli.format)?;
            }
            ComplianceCommands::Suite(args) => {
                let summary = context.compliance_suite(args)?;
                render(&summary, cli.format)?;
                if summary.has_findings() {
                    eprintln!(
                        "⚠️  Inconformidades de compliance foram encontradas durante a varredura"
                    );
                }
            }
        },
        Commands::Completions { shell } => {
            output_completions(*shell)?;
        }
        Commands::Monetization(command) => match command {
            MonetizationCommands::Ledger(sub) => match sub {
                LedgerCommands::Record(args) => {
                    let result = context.ledger_record(args)?;
                    render(&result, cli.format)?;
                }
                LedgerCommands::Summary(args) => {
                    let result = context.ledger_summary(args)?;
                    render(&result, cli.format)?;
                }
                LedgerCommands::Export(args) => {
                    let result = context.ledger_export(args)?;
                    render(&result, cli.format)?;
                }
            },
            MonetizationCommands::Audience(sub) => match sub {
                AudienceCommands::Record(args) => {
                    let result = context.audience_record(args)?;
                    render(&result, cli.format)?;
                }
                AudienceCommands::Metrics(args) => {
                    let result = context.audience_metrics(args)?;
                    render(&result, cli.format)?;
                }
                AudienceCommands::Heatmap(args) => {
                    let result = context.audience_heatmap(args)?;
                    render(&result, cli.format)?;
                }
                AudienceCommands::Report(args) => {
                    let result = context.audience_report(args)?;
                    render(&result, cli.format)?;
                }
            },
            MonetizationCommands::Adaptive => {
                let result = context.run_adaptive()?;
                render(&result, cli.format)?;
            }
            MonetizationCommands::Spots(sub) => match sub {
                SpotCommands::List => {
                    let result = context.spots_list()?;
                    render(&result, cli.format)?;
                }
                SpotCommands::Load(args) => {
                    let result = context.spots_load(args)?;
                    render(&result, cli.format)?;
                }
                SpotCommands::Activate(args) => {
                    let result = context.spots_toggle(args, true)?;
                    render(&result, cli.format)?;
                }
                SpotCommands::Deactivate(args) => {
                    let result = context.spots_toggle(args, false)?;
                    render(&result, cli.format)?;
                }
                SpotCommands::Inject => {
                    let result = context.spots_inject()?;
                    render(&result, cli.format)?;
                }
            },
            MonetizationCommands::Dashboard(args) => {
                let result = context.generate_dashboard(args)?;
                render(&result, cli.format)?;
            }
        },
        Commands::Incident(command) => match command {
            IncidentCommands::Report(args) => {
                let result = context.incident_report(args)?;
                render(&result, cli.format)?;
            }
        },
    }

    Ok(())
}

fn enforce_token(cli: &Cli) -> Result<()> {
    if let Ok(expected) = std::env::var("VVTVCTL_TOKEN") {
        match &cli.token {
            Some(provided) if provided == &expected => Ok(()),
            _ => Err(AppError::Authentication),
        }
    } else {
        Ok(())
    }
}

fn render<T>(value: &T, format: OutputFormat) -> Result<()>
where
    T: Serialize + DisplayFallback,
{
    match format {
        OutputFormat::Text => {
            println!("{}", value.display());
            Ok(())
        }
        OutputFormat::Json => {
            let json = serde_json::to_string_pretty(value)?;
            println!("{}", json);
            Ok(())
        }
    }
}

fn output_completions(shell: Shell) -> Result<()> {
    let mut command = Cli::command();
    generate(shell, &mut command, "vvtvctl", &mut std::io::stdout());
    Ok(())
}

fn init_discovery_tracing(enable: bool) {
    if !enable {
        return;
    }
    let filter = EnvFilter::try_from_default_env().unwrap_or_else(|_| {
        EnvFilter::new(
            "info,vvtv_core::browser::discovery_loop=debug,vvtv_core::browser::searcher=debug",
        )
    });
    let _ = tracing_fmt().with_env_filter(filter).try_init();
}

fn parse_event_type(value: &str) -> Result<EconomyEventType> {
    EconomyEventType::from_str(value).map_err(|err| match err {
        EconomyError::InvalidEventType(_) => {
            AppError::InvalidArgument(format!("tipo de evento inválido: {value}"))
        }
        other => AppError::Economy(other),
    })
}

fn parse_datetime(value: &str) -> Result<DateTime<Utc>> {
    DateTime::parse_from_rfc3339(value)
        .map(|dt| dt.with_timezone(&Utc))
        .map_err(|err| AppError::InvalidArgument(format!("data/hora inválida '{value}': {err}")))
}

trait DisplayFallback {
    fn display(&self) -> String;
}

#[derive(Debug)]
struct AppContext {
    bundle: ConfigBundle,
    config_path: PathBuf,
    browser_path: PathBuf,
    processor_path: PathBuf,
    broadcaster_path: PathBuf,
    data_dir: PathBuf,
    plans_db: PathBuf,
    queue_db: PathBuf,
    metrics_db: PathBuf,
    economy_db: PathBuf,
    viewers_db: PathBuf,
    reports_dir: PathBuf,
    scripts_dir: PathBuf,
    fill_script: PathBuf,
}

impl AppContext {
    fn new(cli: &Cli) -> Result<Self> {
        let config_path = cli.config.clone();
        let vvtv = load_vvtv_config(&config_path)?;

        let config_dir = config_path
            .parent()
            .map(Path::to_path_buf)
            .unwrap_or_else(|| PathBuf::from("."));

        let browser_path = cli
            .browser_config
            .clone()
            .unwrap_or_else(|| config_dir.join("browser.toml"));
        let processor_path = cli
            .processor_config
            .clone()
            .unwrap_or_else(|| config_dir.join("processor.toml"));
        let broadcaster_path = cli
            .broadcaster_config
            .clone()
            .unwrap_or_else(|| config_dir.join("broadcaster.toml"));

        let browser = load_browser_config(&browser_path)?;
        let processor = load_processor_config(&processor_path)?;
        let broadcaster = load_broadcaster_config(&broadcaster_path)?;
        let bundle = ConfigBundle {
            vvtv: vvtv.clone(),
            browser,
            processor,
            broadcaster,
        };

        let default_data = PathBuf::from(&bundle.vvtv.paths.data_dir);
        let data_dir = cli.data_dir.clone().unwrap_or_else(|| default_data.clone());

        let scripts_dir = cli.scripts_dir.clone().unwrap_or_else(|| {
            let candidate = config_dir.join("../scripts/system");
            if candidate.exists() {
                candidate
            } else {
                PathBuf::from("scripts/system")
            }
        });

        let plans_db = cli
            .plans_db
            .clone()
            .unwrap_or_else(|| data_dir.join("plans.sqlite"));
        let queue_db = cli
            .queue_db
            .clone()
            .unwrap_or_else(|| data_dir.join("queue.sqlite"));
        let metrics_db = cli
            .metrics_db
            .clone()
            .unwrap_or_else(|| data_dir.join("metrics.sqlite"));
        let economy_db = cli
            .economy_db
            .clone()
            .unwrap_or_else(|| data_dir.join("economy.sqlite"));
        let viewers_db = cli
            .viewers_db
            .clone()
            .unwrap_or_else(|| data_dir.join("viewers.sqlite"));
        let reports_dir = cli.reports_dir.clone().unwrap_or_else(|| {
            let base = PathBuf::from(&bundle.vvtv.paths.base_dir);
            base.join("monitor")
        });
        let fill_script = cli
            .fill_script
            .clone()
            .unwrap_or_else(|| scripts_dir.join("fill_buffer.sh"));

        Ok(Self {
            bundle,
            config_path,
            browser_path,
            processor_path,
            broadcaster_path,
            data_dir,
            plans_db,
            queue_db,
            metrics_db,
            economy_db,
            viewers_db,
            reports_dir,
            scripts_dir,
            fill_script,
        })
    }

    fn gather_status(&self) -> Result<StatusReport> {
        let node = NodeStatus {
            node_name: self.bundle.vvtv.system.node_name.clone(),
            node_role: self.bundle.vvtv.system.node_role.clone(),
            environment: self.bundle.vvtv.system.environment.clone(),
        };

        let plan_metrics = self.plan_metrics();
        let plan_counts = plan_metrics
            .as_ref()
            .map(|metrics| metrics.by_status.clone())
            .unwrap_or_default();
        let queue_counts = self.queue_summary_map().unwrap_or_default();
        let queue_metrics = self.queue_metrics().ok();
        if let Some(metrics) = &queue_metrics {
            let _ = self.record_metrics(metrics);
        }
        let metrics = self.metrics_snapshot()?;

        Ok(StatusReport {
            node,
            plan_counts,
            queue_counts,
            metrics,
            plan_metrics,
        })
    }

    fn plan_list(&self, args: &PlanListArgs) -> Result<PlanList> {
        let status = match &args.status {
            Some(value) => Some(
                PlanStatus::from_str(value)
                    .map_err(|_| AppError::InvalidArgument(format!("status inválido: {value}")))?,
            ),
            None => None,
        };
        let store = self.plan_store(true)?;
        let plans = store.list_by_status(status, args.limit)?;
        let rows = plans
            .into_iter()
            .map(|plan| PlanEntry {
                plan_id: plan.plan_id,
                title: plan.title,
                status: plan.status.to_string(),
                duration_est_s: plan.duration_est_s,
                curation_score: Some(plan.curation_score),
                updated_at: format_datetime(plan.updated_at),
                created_at: format_datetime(plan.created_at),
                kind: plan.kind,
                hd_missing: plan.hd_missing,
            })
            .collect();

        Ok(PlanList { rows })
    }

    fn plan_audit(&self, args: &PlanAuditArgs) -> Result<PlanAuditReport> {
        let store = self.plan_store(true)?;
        let mut findings = store.audit(chrono::Utc::now())?;
        if let Some(kind) = &args.kind {
            let filter = parse_audit_kind(kind)?;
            findings.retain(|finding| finding.kind == filter);
        }
        if args.min_age_hours > 0.0 {
            findings.retain(|finding| finding.age_hours >= args.min_age_hours);
        }
        Ok(PlanAuditReport { findings })
    }

    fn plan_blacklist(&self, command: &PlanBlacklistCommands) -> Result<PlanBlacklistResult> {
        match command {
            PlanBlacklistCommands::List => {
                let store = self.plan_store(true)?;
                let entries = store.blacklist_list()?;
                Ok(PlanBlacklistResult::List { entries })
            }
            PlanBlacklistCommands::Add(args) => {
                let store = self.plan_store(false)?;
                let entry = store.blacklist_add(&args.domain, args.reason.as_deref())?;
                Ok(PlanBlacklistResult::Ack {
                    message: format!("Domínio {} adicionado", entry.domain),
                })
            }
            PlanBlacklistCommands::Remove(args) => {
                let store = self.plan_store(false)?;
                store.blacklist_remove(&args.domain)?;
                Ok(PlanBlacklistResult::Ack {
                    message: format!("Domínio {} removido", args.domain),
                })
            }
        }
    }

    fn plan_import(&self, args: &PlanImportArgs) -> Result<PlanImportResult> {
        if !args.path.exists() {
            return Err(AppError::MissingResource(format!(
                "Arquivo não encontrado: {}",
                args.path.display()
            )));
        }
        let content = fs::read_to_string(&args.path)?;
        let mut records = parse_plan_import(&content, args.overwrite)?;
        if args.overwrite {
            for record in &mut records {
                record.overwrite = true;
            }
        }
        let store = self.plan_store(false)?;
        let imported = store.import(&records)?;
        Ok(PlanImportResult {
            imported,
            total: records.len(),
        })
    }

    fn buffer_fill(&self, args: &BufferFillArgs) -> Result<BufferFillResult> {
        if !self.fill_script.exists() {
            return Err(AppError::MissingResource(format!(
                "Script fill_buffer não encontrado em {}",
                self.fill_script.display()
            )));
        }

        let mut command = Command::new(&self.fill_script);
        command.stdin(Stdio::null());
        if let Some(target) = args.target_hours {
            command.arg("--target-hours").arg(format!("{:.2}", target));
        }
        if args.dry_run {
            command.arg("--dry-run");
        }
        command.env("VVTV_DATA_DIR", &self.data_dir);
        command.env("VVTV_STORAGE_DIR", &self.bundle.vvtv.paths.storage_dir);
        command.env("VVTV_BASE_DIR", &self.bundle.vvtv.paths.base_dir);

        let output = command.output()?;
        if !output.status.success() {
            return Err(AppError::ScriptFailure {
                status: output.status.code(),
                stderr: String::from_utf8_lossy(&output.stderr).trim().to_string(),
            });
        }

        Ok(BufferFillResult {
            status: "ok".to_string(),
            stdout: String::from_utf8_lossy(&output.stdout).trim().to_string(),
        })
    }

    fn health_check(&self) -> Result<Vec<HealthEntry>> {
        let mut results = Vec::new();
        results.push(self.check_path("vvtv.toml", &self.config_path));
        results.push(self.check_path("browser.toml", &self.browser_path));
        results.push(self.check_path("processor.toml", &self.processor_path));
        results.push(self.check_path("broadcaster.toml", &self.broadcaster_path));
        results.push(self.check_database("plans.sqlite", &self.plans_db));
        results.push(self.check_database("queue.sqlite", &self.queue_db));
        results.push(self.check_database("metrics.sqlite", &self.metrics_db));
        results.push(self.check_path("fill_buffer.sh", &self.fill_script));

        let vault_dir = PathBuf::from(&self.bundle.vvtv.paths.vault_dir);
        results.push(self.check_directory("vault", &vault_dir));
        results.push(self.check_directory("vault/keys", &vault_dir.join("keys")));
        results.push(self.check_directory("vault/manifests", &vault_dir.join("manifests")));
        results.push(self.check_directory("vault/snapshots", &vault_dir.join("snapshots")));

        Ok(results)
    }

    fn check_path(&self, name: &str, path: &Path) -> HealthEntry {
        if path.exists() {
            HealthEntry::ok(name, format!("{}", path.display()))
        } else {
            HealthEntry::error(name, format!("{path} ausente", path = path.display()))
        }
    }

    fn check_directory(&self, name: &str, path: &Path) -> HealthEntry {
        match fs::metadata(path) {
            Ok(meta) if meta.is_dir() => HealthEntry::ok(name, format!("{}", path.display())),
            Ok(_) => HealthEntry::warn(
                name,
                format!("{path} não é diretório", path = path.display()),
            ),
            Err(_) => HealthEntry::warn(
                name,
                format!("{path} não encontrado", path = path.display()),
            ),
        }
    }

    fn check_database(&self, name: &str, path: &Path) -> HealthEntry {
        if !path.exists() {
            return HealthEntry::warn(
                name,
                format!("{path} não encontrado", path = path.display()),
            );
        }
        match self.open_database(path) {
            Ok(conn) => {
                let pragma: rusqlite::Result<String> =
                    conn.query_row("PRAGMA integrity_check;", [], |row| row.get(0));
                match pragma {
                    Ok(result) if result.to_lowercase() == "ok" => {
                        HealthEntry::ok(name, "integridade ok".to_string())
                    }
                    Ok(result) => HealthEntry::warn(name, format!("integrity_check: {result}")),
                    Err(err) => HealthEntry::warn(name, format!("erro: {err}")),
                }
            }
            Err(err) => HealthEntry::error(name, format!("falha ao abrir: {err}")),
        }
    }

    fn open_database(&self, path: &Path) -> Result<Connection> {
        if !path.exists() {
            return Err(AppError::MissingResource(format!(
                "Banco de dados ausente: {}",
                path.display()
            )));
        }
        let conn = Connection::open_with_flags(path, OpenFlags::SQLITE_OPEN_READ_ONLY)?;
        Ok(conn)
    }

    fn plan_metrics(&self) -> Option<PlanMetrics> {
        let store = self.plan_store(true).ok()?;
        store.compute_metrics().ok()
    }

    fn queue_store(&self, read_only: bool) -> Result<PlayoutQueueStore> {
        if read_only && !self.queue_db.exists() {
            return Err(AppError::MissingResource(format!(
                "Banco de dados ausente: {}",
                self.queue_db.display()
            )));
        }
        let builder = PlayoutQueueStore::builder()
            .path(&self.queue_db)
            .read_only(read_only)
            .create_if_missing(!read_only);
        let store = builder.build()?;
        if !read_only {
            store.initialize()?;
        }
        Ok(store)
    }

    fn queue_metrics(&self) -> Result<QueueMetrics> {
        let store = self.queue_store(true)?;
        Ok(store.metrics()?)
    }

    fn queue_summary_map(&self) -> Result<HashMap<String, i64>> {
        let store = self.queue_store(true)?;
        let summary = store.summary()?;
        let map = summary
            .counts
            .into_iter()
            .map(|(status, count)| (status.to_string(), count))
            .collect();
        Ok(map)
    }

    fn queue_show(&self, args: &QueueShowArgs) -> Result<QueueList> {
        let store = self.queue_store(true)?;
        let status = match &args.status {
            Some(value) => Some(parse_queue_status(value)?),
            None => None,
        };
        let mut filter = QueueFilter::default();
        filter.status = status;
        filter.limit = Some(args.limit);
        let entries = store.list(&filter)?;
        let rows = entries.into_iter().map(QueueDisplayEntry::from).collect();
        Ok(QueueList { rows })
    }

    fn queue_summary(&self) -> Result<QueueSummaryOutput> {
        let store = self.queue_store(true)?;
        let summary = store.summary()?;
        let metrics = store.metrics()?;
        let counts = summary
            .counts
            .into_iter()
            .map(|(status, count)| (status.to_string(), count))
            .collect();
        Ok(QueueSummaryOutput {
            buffer_hours: summary.buffer_duration_hours,
            counts,
            played_last_hour: metrics.played_last_hour,
            failures_last_hour: metrics.failures_last_hour,
        })
    }

    fn queue_promote(&self, args: &QueuePromoteArgs) -> Result<AckMessage> {
        let store = self.queue_store(false)?;
        store.mark_priority(args.id, args.priority)?;
        Ok(AckMessage {
            message: format!(
                "Prioridade do item {} ajustada para {}",
                args.id, args.priority
            ),
        })
    }

    fn queue_remove(&self, args: &QueueRemoveArgs) -> Result<AckMessage> {
        let store = self.queue_store(false)?;
        store.remove(args.id)?;
        Ok(AckMessage {
            message: format!("Item {} removido da fila", args.id),
        })
    }

    fn queue_cleanup(&self, args: &QueueCleanupArgs) -> Result<AckMessage> {
        let store = self.queue_store(false)?;
        let hours = args.older_than_hours.max(1);
        let removed = store.cleanup_played(Duration::hours(hours))?;
        Ok(AckMessage {
            message: format!("Removidos {removed} itens reproduzidos há mais de {hours}h"),
        })
    }

    fn queue_backup(&self, args: &QueueBackupArgs) -> Result<AckMessage> {
        let store = self.queue_store(true)?;
        store.export_backup(&args.output)?;
        Ok(AckMessage {
            message: format!("Backup salvo em {}", args.output.display()),
        })
    }

    fn metrics_store(&self) -> Result<MetricsStore> {
        let store = MetricsStore::new(&self.metrics_db)?;
        store.initialize()?;
        Ok(store)
    }

    fn plan_store(&self, read_only: bool) -> Result<SqlitePlanStore> {
        if !self.plans_db.exists() {
            return Err(AppError::MissingResource(format!(
                "Banco de dados ausente: {}",
                self.plans_db.display()
            )));
        }
        let builder = SqlitePlanStore::builder()
            .path(&self.plans_db)
            .create_if_missing(false)
            .read_only(read_only);
        Ok(builder.build()?)
    }

    fn plan_store_or_create(&self) -> Result<SqlitePlanStore> {
        if let Some(parent) = self.plans_db.parent() {
            fs::create_dir_all(parent)?;
        }
        let builder = SqlitePlanStore::builder()
            .path(&self.plans_db)
            .create_if_missing(true)
            .read_only(false);
        let store = builder.build()?;
        store.initialize()?;
        Ok(store)
    }

    fn economy_store(&self, read_only: bool) -> Result<EconomyStore> {
        if let Some(parent) = self.economy_db.parent() {
            fs::create_dir_all(parent)?;
        }
        if read_only && !self.economy_db.exists() {
            let bootstrap = EconomyStoreBuilder::new().path(&self.economy_db).build()?;
            bootstrap.ensure_schema()?;
        }
        let mut builder = EconomyStoreBuilder::new().path(&self.economy_db);
        if read_only {
            builder = builder.read_only(true);
        }
        let store = builder.build()?;
        if !read_only {
            store.ensure_schema()?;
        }
        Ok(store)
    }

    fn audience_store(&self, read_only: bool) -> Result<AudienceStore> {
        if let Some(parent) = self.viewers_db.parent() {
            fs::create_dir_all(parent)?;
        }
        if read_only && !self.viewers_db.exists() {
            let bootstrap = AudienceStoreBuilder::new().path(&self.viewers_db).build()?;
            bootstrap.initialize()?;
        }
        let mut builder = AudienceStoreBuilder::new().path(&self.viewers_db);
        if read_only {
            builder = builder.read_only(true);
        }
        let store = builder.build()?;
        if !read_only {
            store.initialize()?;
        }
        Ok(store)
    }

    fn monetization_reports_dir(&self) -> PathBuf {
        if let Some(parent) = self.reports_dir.parent() {
            let _ = fs::create_dir_all(parent);
        }
        let _ = fs::create_dir_all(&self.reports_dir);
        self.reports_dir.clone()
    }

    fn metrics_snapshot(&self) -> Result<Option<MetricsSnapshot>> {
        let store = self.metrics_store()?;
        let snapshot = store.latest()?;
        Ok(snapshot.map(|item| MetricsSnapshot {
            timestamp: Some(item.timestamp.to_rfc3339()),
            buffer_duration_h: Some(item.buffer_duration_h),
            queue_length: Some(item.queue_length),
            avg_cpu_load: Some(item.avg_cpu_load),
            avg_temp_c: Some(item.avg_temp_c),
            latency_s: Some(item.latency_s),
            played_last_hour: Some(item.played_last_hour),
            failures_last_hour: Some(item.failures_last_hour),
            stream_bitrate_mbps: Some(item.stream_bitrate_mbps),
            vmaf_live: Some(item.vmaf_live),
            audio_peak_db: Some(item.audio_peak_db),
            freeze_events: Some(item.freeze_events),
            black_frame_ratio: Some(item.black_frame_ratio),
            signature_deviation: Some(item.signature_deviation),
            power_watts: item.power_watts,
            ups_runtime_minutes: item.ups_runtime_minutes,
            ups_charge_percent: item.ups_charge_percent,
            ups_status: item.ups_status.clone(),
            ssd_wear_percent: item.ssd_wear_percent,
            gpu_temp_c: item.gpu_temp_c,
            ssd_temp_c: item.ssd_temp_c,
            fan_rpm: item.fan_rpm,
        }))
    }

    fn record_metrics(&self, queue_metrics: &QueueMetrics) -> Result<()> {
        let store = self.metrics_store()?;
        let mut record = MetricRecord {
            buffer_duration_h: queue_metrics.buffer_duration_hours,
            queue_length: queue_metrics.queue_length,
            played_last_hour: queue_metrics.played_last_hour,
            failures_last_hour: queue_metrics.failures_last_hour,
            avg_cpu_load: self.read_loadavg().unwrap_or_default(),
            avg_temp_c: self.read_temperature().unwrap_or_default(),
            latency_s: 0.0,
            stream_bitrate_mbps: 0.0,
            vmaf_live: 0.0,
            audio_peak_db: 0.0,
            freeze_events: 0,
            black_frame_ratio: 0.0,
            signature_deviation: 0.0,
            power_watts: None,
            ups_runtime_minutes: None,
            ups_charge_percent: None,
            ups_status: None,
            ssd_wear_percent: None,
            gpu_temp_c: None,
            ssd_temp_c: None,
            fan_rpm: None,
        };
        if let Some(power) = self.run_json_script::<PowerStatus>("check_power.sh") {
            record.power_watts = power.power_watts;
            record.ups_runtime_minutes = power.ups_runtime_minutes;
            record.ups_charge_percent = power.ups_charge_percent;
            record.ups_status = power.ups_status;
        }
        if let Some(thermal) = self.run_json_script::<ThermalStatus>("check_thermal.sh") {
            if let Some(cpu_temp) = thermal.cpu_temp_c {
                record.avg_temp_c = cpu_temp;
            }
            record.gpu_temp_c = thermal.gpu_temp_c;
            record.ssd_temp_c = thermal.ssd_temp_c;
            record.ssd_wear_percent = thermal.ssd_wear_percent;
            record.fan_rpm = thermal.fan_rpm;
        }
        store.record(&record)?;
        Ok(())
    }

    fn ledger_record(&self, args: &LedgerRecordArgs) -> Result<LedgerRecordResult> {
        let mut event = NewEconomyEvent::new(
            parse_event_type(&args.event_type)?,
            args.value_eur,
            args.source.clone(),
            args.context.clone(),
        );
        event.notes = args.notes.clone();
        let store = self.economy_store(false)?;
        let recorded = store.record_event(&event)?;
        Ok(LedgerRecordResult { event: recorded })
    }

    fn ledger_summary(&self, args: &LedgerSummaryArgs) -> Result<LedgerSummaryResult> {
        let hours = args.hours.max(1);
        let store = self.economy_store(true)?;
        let end = Utc::now();
        let start = end - Duration::hours(hours);
        let summary = store.summarize(start, end)?;
        Ok(LedgerSummaryResult { summary })
    }

    fn ledger_export(&self, args: &LedgerExportArgs) -> Result<LedgerExportResult> {
        let store = self.economy_store(true)?;
        let end = args
            .end
            .as_ref()
            .map(|value| parse_datetime(value))
            .transpose()?
            .unwrap_or_else(Utc::now);
        let start = args
            .start
            .as_ref()
            .map(|value| parse_datetime(value))
            .transpose()?
            .unwrap_or_else(|| end - Duration::days(7));
        let output_dir = args
            .output
            .clone()
            .unwrap_or_else(|| self.monetization_reports_dir());
        fs::create_dir_all(&output_dir)?;
        let export = store.export_ledger(start, end, &output_dir)?;
        Ok(LedgerExportResult { export })
    }

    fn audience_record(&self, args: &AudienceRecordArgs) -> Result<AudienceRecordResult> {
        let mut session = NewViewerSession::new(&args.session_id, &args.region, &args.device);
        let duration = Duration::minutes(args.duration_minutes.max(0.5) as i64);
        session.leave_time = Some(session.join_time + duration);
        session.bandwidth_mbps = args.bandwidth_mbps;
        session.engagement_score = args.engagement.map(|v| v.clamp(0.0, 1.0));
        let store = self.audience_store(false)?;
        let recorded = store.record_session(&session)?;
        Ok(AudienceRecordResult { session: recorded })
    }

    fn audience_metrics(&self, args: &AudienceMetricsArgs) -> Result<AudienceMetricsResult> {
        let hours = args.hours.max(1);
        let store = self.audience_store(true)?;
        let end = Utc::now();
        let start = end - Duration::hours(hours);
        let report = store.metrics(start, end)?;
        Ok(AudienceMetricsResult { report })
    }

    fn audience_heatmap(&self, args: &AudienceHeatmapArgs) -> Result<AudienceHeatmapResult> {
        let store = self.audience_store(true)?;
        let end = Utc::now();
        let start = end - Duration::hours(24);
        let report = store.metrics(start, end)?;
        let output = args
            .output
            .clone()
            .unwrap_or_else(|| self.monetization_reports_dir().join("audience_heatmap.png"));
        let generated = store.generate_heatmap(&report, &output)?;
        Ok(AudienceHeatmapResult { output: generated })
    }

    fn audience_report(&self, args: &AudienceReportArgs) -> Result<AudienceReportResultView> {
        let hours = args.hours.max(1);
        let store = self.audience_store(true)?;
        let end = Utc::now();
        let start = end - Duration::hours(hours);
        let report = store.metrics(start, end)?;
        let output = args
            .output
            .clone()
            .unwrap_or_else(|| self.monetization_reports_dir().join("audience_report.json"));
        let path = store.export_report(&report, &output)?;
        Ok(AudienceReportResultView { path, report })
    }

    fn run_adaptive(&self) -> Result<AdaptiveReportView> {
        let plan_store = self.plan_store(false)?;
        let economy = self.economy_store(true)?;
        let audience = self.audience_store(true)?;
        let programmer = AdaptiveProgrammer::new(plan_store, economy, audience);
        let report = programmer.run_once(Utc::now())?;
        Ok(AdaptiveReportView { report })
    }

    fn spots_list(&self) -> Result<SpotListResult> {
        let manager = MicroSpotManager::new(self.economy_store(false)?);
        let contracts = manager.list()?;
        Ok(SpotListResult { contracts })
    }

    fn spots_load(&self, args: &SpotLoadArgs) -> Result<SpotActionResult> {
        let manager = MicroSpotManager::new(self.economy_store(false)?);
        let contract = manager.register_from_file(&args.path)?;
        Ok(SpotActionResult {
            message: format!("Contrato {} carregado", contract.id),
        })
    }

    fn spots_toggle(&self, args: &SpotToggleArgs, active: bool) -> Result<SpotActionResult> {
        let manager = MicroSpotManager::new(self.economy_store(false)?);
        manager.set_active(&args.id, active)?;
        Ok(SpotActionResult {
            message: format!(
                "Contrato {} {}",
                args.id,
                if active { "ativado" } else { "desativado" }
            ),
        })
    }

    fn spots_inject(&self) -> Result<SpotInjectionResult> {
        let manager = MicroSpotManager::new(self.economy_store(false)?);
        let queue = self.queue_store(false)?;
        let injections = manager.inject_due(&queue, Utc::now())?;
        Ok(SpotInjectionResult { injections })
    }

    fn generate_dashboard(&self, args: &DashboardArgs) -> Result<DashboardResultView> {
        let economy = self.economy_store(true)?;
        let audience = self.audience_store(true)?;
        let plans = self.plan_store(false)?;
        let dashboard = MonetizationDashboard::new(&economy, &audience, &plans);
        let output_dir = args
            .output
            .clone()
            .unwrap_or_else(|| self.monetization_reports_dir());
        let artifacts = dashboard.generate(&output_dir, Utc::now())?;
        Ok(DashboardResultView { artifacts })
    }

    fn incident_report(&self, args: &IncidentReportArgs) -> Result<IncidentReportResultView> {
        let severity: IncidentSeverity = args.severity.into();
        let detected_at = args.detected_at.unwrap_or_else(Utc::now);
        let report = IncidentReport {
            incident_id: args.id.clone(),
            title: args.title.clone(),
            severity,
            category: args.category.clone(),
            detected_at,
            resolved_at: args.resolved_at,
            summary: args.summary.clone(),
            impact: args.impact.clone(),
            root_cause: args.root_cause.clone(),
            lessons_learned: args.lessons.clone(),
            actions_taken: args.actions.clone(),
            preventive_actions: args.preventive.clone(),
            timeline: args.timeline.clone(),
            author: args.author.clone(),
        };

        let fallback_dir =
            PathBuf::from(&self.bundle.vvtv.paths.vault_dir).join("incident_history");
        let configured_dir = self.bundle.vvtv.communications.history_dir(&fallback_dir);
        let history_dir = args
            .history_dir
            .clone()
            .unwrap_or_else(|| configured_dir.to_path_buf());
        let writer = IncidentHistoryWriter::new(&history_dir);
        let record = writer.write(&report, args.include_json)?;

        let mut notification_view = None;
        if !args.no_notify {
            let mut notification = report.notification();
            let link = args
                .link
                .clone()
                .unwrap_or_else(|| record.markdown_path.display().to_string());
            notification.link = Some(link);
            let comms = &self.bundle.vvtv.communications;
            let notifier = IncidentNotifier::new(
                comms.routing.clone(),
                comms.telegram.clone(),
                comms.email.clone(),
            )
            .with_dry_run(args.dry_run);
            let dispatch = notifier.notify(&notification)?;
            notification_view = Some(dispatch.into());
        }

        Ok(IncidentReportResultView {
            incident_id: report.incident_id,
            severity: severity.badge().to_string(),
            markdown_path: record.markdown_path.display().to_string(),
            json_path: record
                .json_path
                .as_ref()
                .map(|path| path.display().to_string()),
            notification: notification_view,
        })
    }

    fn health_dashboard(&self, args: &HealthDashboardArgs) -> Result<AckMessage> {
        let store = self.metrics_store()?;
        let output = args
            .output
            .clone()
            .unwrap_or_else(|| PathBuf::from("/vvtv/monitor/dashboard.html"));
        let generator = DashboardGenerator::new(store, &output);
        generator.generate(args.points)?;
        Ok(AckMessage {
            message: format!("Dashboard atualizado em {}", output.display()),
        })
    }

    fn qa_smoke_test(&self, args: &QaSmokeArgs) -> Result<QaSmokeReport> {
        let mut browser_config = self.bundle.browser.clone();
        let failure_log = self
            .bundle
            .vvtv
            .resolve_path(&browser_config.observability.failure_log);
        browser_config.observability.failure_log = failure_log.to_string_lossy().to_string();
        let metrics_db_path = self
            .bundle
            .vvtv
            .resolve_path(&browser_config.observability.metrics_db);
        browser_config.observability.metrics_db = metrics_db_path.to_string_lossy().to_string();

        let cache_dir = self
            .bundle
            .vvtv
            .resolve_path(&self.bundle.vvtv.paths.cache_dir);
        let profiles_dir = cache_dir.join("browser_profiles");
        let profile_manager = ProfileManager::from_config(&browser_config, &profiles_dir)?;
        let launcher = BrowserLauncher::new(browser_config, profile_manager)?;
        let runner = BrowserQaRunner::new(launcher)?;

        let mut options = SmokeTestOptions::default();
        options.mode = args.mode.into();
        options.capture_screenshot = !args.no_screenshot;
        if let Some(dir) = &args.screenshot_dir {
            options.screenshot_dir = Some(dir.clone());
        }
        options.record_video = args.record_video;
        options.record_duration = std::time::Duration::from_secs(args.record_duration);
        if args.record_video {
            let mut recorder_config = SessionRecorderConfig::default();
            if let Some(dir) = &args.video_dir {
                recorder_config.output_dir = dir.clone();
            }
            if let Some(path) = &args.ffmpeg_path {
                recorder_config.ffmpeg_path = path.clone();
            }
            options.session_recorder = Some(Arc::new(SessionRecorder::new(recorder_config)));
        }

        let runtime = Builder::new_current_thread()
            .enable_all()
            .build()
            .map_err(|err| AppError::InvalidArgument(err.to_string()))?;
        let result = runtime.block_on(runner.run_smoke(&args.url, options))?;
        Ok(QaSmokeReport { result })
    }

    fn qa_report(&self, args: &QaReportArgs) -> Result<QaReportResult> {
        let store = QaMetricsStore::new(&self.metrics_db);
        let output_path = args
            .output
            .clone()
            .unwrap_or_else(|| PathBuf::from("artifacts/qa/dashboard.html"));
        let written = store.generate_dashboard(&output_path)?;
        let stats = store.summarize()?;
        Ok(QaReportResult {
            output: written,
            stats,
        })
    }

    fn discovery_run(&self, args: &DiscoverArgs) -> Result<DiscoverReport> {
        init_discovery_tracing(args.debug);

        let mut browser_config = self.bundle.browser.clone();
        let failure_log = self
            .bundle
            .vvtv
            .resolve_path(&browser_config.observability.failure_log);
        browser_config.observability.failure_log = failure_log.to_string_lossy().to_string();
        let metrics_db_path = self
            .bundle
            .vvtv
            .resolve_path(&browser_config.observability.metrics_db);
        browser_config.observability.metrics_db = metrics_db_path.to_string_lossy().to_string();

        let cache_dir = self
            .bundle
            .vvtv
            .resolve_path(&self.bundle.vvtv.paths.cache_dir);
        let profiles_dir = cache_dir.join("browser_profiles");
        let profile_manager = ProfileManager::from_config(&browser_config, &profiles_dir)?;
        let launcher = BrowserLauncher::new(browser_config.clone(), profile_manager)?;

        let plan_store = Arc::new(self.plan_store_or_create()?);

        let engine = match &args.search_engine {
            Some(value) => SearchEngine::from_str(value).map_err(AppError::Browser)?,
            None => SearchEngine::from_str(&browser_config.discovery.search_engine)
                .map_err(AppError::Browser)?,
        };

        let search_config = Arc::new(SearchConfig {
            search_engine: engine,
            scroll_iterations: browser_config.discovery.scroll_iterations,
            max_results: browser_config.discovery.max_results_per_search,
            filter_domains: browser_config.discovery.filter_domains.clone(),
            delay_range_ms: (
                browser_config.discovery.search_delay_ms[0],
                browser_config.discovery.search_delay_ms[1],
            ),
        });

        let discovery_config = DiscoveryConfig {
            max_plans_per_run: args.max_plans,
            candidate_delay_range_ms: (
                browser_config.discovery.candidate_delay_ms[0],
                browser_config.discovery.candidate_delay_ms[1],
            ),
            stop_on_first_error: false,
            dry_run: args.dry_run,
            debug: args.debug,
        };

        let browser_config_arc = Arc::new(browser_config.clone());
        let pbd = Arc::new(PlayBeforeDownload::new(browser_config_arc));

        let runtime = Builder::new_multi_thread()
            .enable_all()
            .build()
            .map_err(|err| AppError::InvalidArgument(err.to_string()))?;

        let query = args.query.clone();
        let stats = runtime.block_on({
            let search_config = Arc::clone(&search_config);
            let discovery_config = discovery_config.clone();
            let plan_store = Arc::clone(&plan_store);
            let pbd = Arc::clone(&pbd);
            async move {
                let automation = Arc::new(launcher.launch().await?);
                let session_factory: Arc<dyn SearchSessionFactory> =
                    Arc::new(BrowserSearchSessionFactory::new(Arc::clone(&automation)));
                let searcher = ContentSearcher::new(search_config, session_factory);
                let pbd_runner: Arc<dyn DiscoveryPbd> =
                    Arc::new(BrowserPbdRunner::new(Arc::clone(&automation), pbd));
                let plan_store_trait: Arc<dyn DiscoveryPlanStore> = plan_store;
                let stats = {
                    let mut discovery = DiscoveryLoop::new(
                        searcher,
                        pbd_runner,
                        plan_store_trait,
                        discovery_config,
                    );
                    discovery.run(&query).await?
                };
                let automation = Arc::try_unwrap(automation).map_err(|_| {
                    BrowserError::Unexpected("browser automation still in use".into())
                })?;
                automation.shutdown().await?;
                Ok::<DiscoveryStats, BrowserError>(stats)
            }
        })?;

        Ok(DiscoverReport::from_stats(stats))
    }

    fn read_loadavg(&self) -> Option<f64> {
        let content = fs::read_to_string("/proc/loadavg").ok()?;
        let first = content.split_whitespace().next()?;
        first.parse::<f64>().ok().map(|value| value * 100.0)
    }

    fn read_temperature(&self) -> Option<f64> {
        let path = Path::new("/sys/class/thermal/thermal_zone0/temp");
        let content = fs::read_to_string(path).ok()?;
        let raw = content.trim().parse::<f64>().ok()?;
        Some(raw / 1000.0)
    }

    fn compliance_audit(&self, args: &ComplianceAuditArgs) -> Result<LicenseAuditReport> {
        let dir = args
            .logs_dir
            .clone()
            .unwrap_or_else(|| self.compliance_default_logs_dir());
        let auditor = LicenseAuditor::new(
            Duration::days(args.expiry_grace_days),
            Duration::days(args.verification_max_age_days),
        );
        Ok(auditor.audit_directory(&dir)?)
    }

    fn compliance_drm(&self, args: &ComplianceDrmArgs) -> Result<DrmScanReport> {
        let targets = if let Some(dir) = &args.input {
            vec![dir.clone()]
        } else {
            self.compliance_default_manifest_dirs()
        };
        let scanner = DrmScanner::new(DrmDetectionConfig::default());
        let mut merged = DrmScanReport::default();
        for dir in targets {
            let report = scanner.scan_directory(&dir)?;
            merged.files_scanned += report.files_scanned;
            merged.findings.extend(report.findings);
        }
        Ok(merged)
    }

    fn compliance_csam(&self, args: &ComplianceCsamArgs) -> Result<CsamScanReport> {
        let media_dirs = if let Some(dir) = &args.media_dir {
            vec![dir.clone()]
        } else {
            self.compliance_default_media_dirs()
        };
        let hash_db = args
            .hash_db
            .clone()
            .unwrap_or_else(|| self.compliance_default_hash_db());
        let scanner = CsamScanner::from_database(&hash_db)?;
        let mut merged = CsamScanReport::default();
        for dir in media_dirs {
            let report = scanner.scan_directory(&dir)?;
            merged.files_scanned += report.files_scanned;
            merged.matches.extend(report.matches);
        }
        Ok(merged)
    }

    fn compliance_suite(&self, args: &ComplianceSuiteArgs) -> Result<ComplianceSummary> {
        let mut config = ComplianceSuiteConfig::new();
        config.expiry_grace_days = args.expiry_grace_days;
        config.verification_max_age_days = args.verification_max_age_days;
        config.license_logs_dir = args.logs_dir.clone().or_else(|| {
            let candidate = self.compliance_default_logs_dir();
            if candidate.exists() {
                Some(candidate)
            } else {
                None
            }
        });
        config.drm_roots = if args.manifests_dir.is_empty() {
            self.compliance_default_manifest_dirs()
        } else {
            args.manifests_dir
                .iter()
                .filter(|dir| dir.exists())
                .cloned()
                .collect()
        };
        config.csam_roots = if args.media_dir.is_empty() {
            self.compliance_default_media_dirs()
        } else {
            args.media_dir
                .iter()
                .filter(|dir| dir.exists())
                .cloned()
                .collect()
        };
        config.csam_hash_db = args.hash_db.clone().or_else(|| {
            let candidate = self.compliance_default_hash_db();
            if candidate.exists() {
                Some(candidate)
            } else {
                None
            }
        });
        let suite = ComplianceSuite::new(config);
        Ok(suite.run()?)
    }

    fn compliance_default_logs_dir(&self) -> PathBuf {
        PathBuf::from(&self.bundle.vvtv.paths.vault_dir).join("compliance/license_logs")
    }

    fn compliance_default_manifest_dirs(&self) -> Vec<PathBuf> {
        let broadcast_dir = PathBuf::from(&self.bundle.vvtv.paths.broadcast_dir);
        let storage_ready = PathBuf::from(&self.bundle.vvtv.paths.storage_dir).join("ready");
        let candidates = vec![
            broadcast_dir.join("hls"),
            broadcast_dir.join("vod"),
            storage_ready.clone(),
            broadcast_dir.clone(),
        ];
        candidates
            .into_iter()
            .filter(|path| path.exists())
            .collect()
    }

    fn compliance_default_media_dirs(&self) -> Vec<PathBuf> {
        let ready = PathBuf::from(&self.bundle.vvtv.paths.storage_dir).join("ready");
        let archive = PathBuf::from(&self.bundle.vvtv.paths.storage_dir).join("archive");
        vec![ready, archive]
            .into_iter()
            .filter(|path| path.exists())
            .collect()
    }

    fn compliance_default_hash_db(&self) -> PathBuf {
        PathBuf::from(&self.bundle.vvtv.paths.vault_dir).join("compliance/csam/hashes.csv")
    }

    fn run_json_script<T: DeserializeOwned>(&self, name: &str) -> Option<T> {
        let path = self.scripts_dir.join(name);
        if !path.exists() {
            return None;
        }
        let output = Command::new(&path).output().ok()?;
        if !output.status.success() {
            return None;
        }
        serde_json::from_slice(&output.stdout).ok()
    }
}

#[derive(Debug, Serialize)]
pub struct DiscoverReport {
    pub query: String,
    pub search_engine: String,
    pub dry_run: bool,
    pub candidates_found: usize,
    pub candidates_processed: usize,
    pub plans_created: usize,
    pub total_wait_ms: u64,
    pub duration_secs: u64,
    #[serde(skip_serializing_if = "Vec::is_empty")]
    pub errors: Vec<String>,
}

impl DiscoverReport {
    fn from_stats(stats: DiscoveryStats) -> Self {
        Self {
            query: stats.query,
            search_engine: stats.search_engine,
            dry_run: stats.dry_run,
            candidates_found: stats.candidates_found,
            candidates_processed: stats.candidates_processed,
            plans_created: stats.plans_created,
            total_wait_ms: stats.total_wait_ms,
            duration_secs: stats.duration_secs,
            errors: stats.errors,
        }
    }
}

impl DisplayFallback for DiscoverReport {
    fn display(&self) -> String {
        let mut lines = vec![format!(
            "Descoberta \"{}\" via {}",
            self.query, self.search_engine
        )];
        lines.push(format!(
            "Candidatos: {} encontrados / {} processados",
            self.candidates_found, self.candidates_processed
        ));
        if self.dry_run {
            lines.push(format!("PLANs simulados: {}", self.plans_created));
        } else {
            lines.push(format!("PLANs criados: {}", self.plans_created));
        }
        lines.push(format!(
            "Atraso acumulado: {} ms | duração total: {} s",
            self.total_wait_ms, self.duration_secs
        ));
        if !self.errors.is_empty() {
            lines.push(format!("Falhas ({}):", self.errors.len()));
            for err in &self.errors {
                lines.push(format!("  - {err}"));
            }
        }
        lines.join("\n")
    }
}

#[derive(Debug, Serialize)]
pub struct StatusReport {
    pub node: NodeStatus,
    #[serde(skip_serializing_if = "HashMap::is_empty")]
    pub plan_counts: HashMap<String, usize>,
    #[serde(skip_serializing_if = "Option::is_none")]
    pub plan_metrics: Option<PlanMetrics>,
    #[serde(skip_serializing_if = "HashMap::is_empty")]
    pub queue_counts: HashMap<String, i64>,
    #[serde(skip_serializing_if = "Option::is_none")]
    pub metrics: Option<MetricsSnapshot>,
}

impl DisplayFallback for StatusReport {
    fn display(&self) -> String {
        let mut lines = vec![format!(
            "Nodo: {} (role: {}, env: {})",
            self.node.node_name, self.node.node_role, self.node.environment
        )];
        if !self.plan_counts.is_empty() {
            lines.push("Planos:".to_string());
            for (status, count) in self.plan_counts.iter() {
                lines.push(format!("  - {status}: {count}"));
            }
            if let Some(metrics) = &self.plan_metrics {
                lines.push(format!("  - HD missing: {}", metrics.hd_missing));
                lines.push(format!("  - Score médio: {:.2}", metrics.average_score));
            }
        }
        if !self.queue_counts.is_empty() {
            lines.push("Fila:".to_string());
            for (status, count) in self.queue_counts.iter() {
                lines.push(format!("  - {status}: {count}"));
            }
        }
        if let Some(metrics) = &self.metrics {
            lines.push("Métricas:".to_string());
            if let Some(hours) = metrics.buffer_duration_h {
                lines.push(format!("  - Buffer: {:.2} h", hours));
            }
            if let Some(queue) = metrics.queue_length {
                lines.push(format!("  - Queue len: {queue}"));
            }
            if let Some(cpu) = metrics.avg_cpu_load {
                lines.push(format!("  - CPU: {:.1}%", cpu));
            }
            if let Some(temp) = metrics.avg_temp_c {
                lines.push(format!("  - Temp: {:.1} °C", temp));
            }
            if let Some(lat) = metrics.latency_s {
                lines.push(format!("  - Latency: {:.2} s", lat));
            }
            if let Some(played) = metrics.played_last_hour {
                lines.push(format!("  - Played (1h): {played}"));
            }
            if let Some(failed) = metrics.failures_last_hour {
                lines.push(format!("  - Failures (1h): {failed}"));
            }
            if let Some(bitrate) = metrics.stream_bitrate_mbps {
                lines.push(format!("  - Bitrate: {:.2} Mbps", bitrate));
            }
            if let Some(vmaf) = metrics.vmaf_live {
                lines.push(format!("  - VMAF live: {:.1}", vmaf));
            }
            if let Some(audio_peak) = metrics.audio_peak_db {
                lines.push(format!("  - Audio peak: {:.1} dBFS", audio_peak));
            }
            if let Some(freeze) = metrics.freeze_events {
                lines.push(format!("  - Freeze events: {freeze}"));
            }
            if let Some(black_ratio) = metrics.black_frame_ratio {
                lines.push(format!(
                    "  - Black frame ratio: {:.2}%",
                    black_ratio * 100.0
                ));
            }
            if let Some(signature) = metrics.signature_deviation {
                lines.push(format!("  - Signature Δ: {:.2}", signature));
            }
        } else {
            lines.push("Métricas: indisponíveis".to_string());
        }
        lines.join("\n")
    }
}

#[derive(Debug, Serialize)]
pub struct NodeStatus {
    pub node_name: String,
    pub node_role: String,
    pub environment: String,
}

#[derive(Debug, Serialize)]
pub struct MetricsSnapshot {
    pub timestamp: Option<String>,
    pub buffer_duration_h: Option<f64>,
    pub queue_length: Option<i64>,
    pub avg_cpu_load: Option<f64>,
    pub avg_temp_c: Option<f64>,
    pub latency_s: Option<f64>,
    pub played_last_hour: Option<i64>,
    pub failures_last_hour: Option<i64>,
    pub stream_bitrate_mbps: Option<f64>,
    pub vmaf_live: Option<f64>,
    pub audio_peak_db: Option<f64>,
    pub freeze_events: Option<i64>,
    pub black_frame_ratio: Option<f64>,
    pub signature_deviation: Option<f64>,
    pub power_watts: Option<f64>,
    pub ups_runtime_minutes: Option<f64>,
    pub ups_charge_percent: Option<f64>,
    pub ups_status: Option<String>,
    pub ssd_wear_percent: Option<f64>,
    pub gpu_temp_c: Option<f64>,
    pub ssd_temp_c: Option<f64>,
    pub fan_rpm: Option<f64>,
}

#[derive(Debug, Deserialize)]
struct PowerStatus {
    power_watts: Option<f64>,
    ups_runtime_minutes: Option<f64>,
    ups_charge_percent: Option<f64>,
    ups_status: Option<String>,
}

#[derive(Debug, Deserialize)]
struct ThermalStatus {
    cpu_temp_c: Option<f64>,
    gpu_temp_c: Option<f64>,
    ssd_temp_c: Option<f64>,
    ssd_wear_percent: Option<f64>,
    fan_rpm: Option<f64>,
}

impl DisplayFallback for PlanList {
    fn display(&self) -> String {
        if self.rows.is_empty() {
            return "Nenhum plano encontrado".to_string();
        }
        let mut lines = Vec::new();
        for entry in &self.rows {
            let score = entry
                .curation_score
                .map(|v| format!("{v:.2}"))
                .unwrap_or_else(|| "-".to_string());
            let duration = entry
                .duration_est_s
                .map(|v| format!("{v}s"))
                .unwrap_or_else(|| "-".to_string());
            let mut extras = Vec::new();
            if entry.hd_missing {
                extras.push("hd_missing".to_string());
            }
            if let Some(updated) = &entry.updated_at {
                extras.push(format!("updated={updated}"));
            }
            let extras = if extras.is_empty() {
                String::new()
            } else {
                format!(" | {}", extras.join(", "))
            };
            lines.push(format!(
                "{} | {} | status={} | kind={} | score={} | dur={}{}",
                entry.plan_id,
                entry.title.as_deref().unwrap_or("<sem título>"),
                entry.status,
                entry.kind,
                score,
                duration,
                extras
            ));
        }
        lines.join("\n")
    }
}

impl DisplayFallback for PlanAuditReport {
    fn display(&self) -> String {
        if self.findings.is_empty() {
            return "Nenhuma inconformidade encontrada".to_string();
        }
        let mut lines = Vec::new();
        for finding in &self.findings {
            let mut line = format!(
                "{} | kind={} | status={} | age={:.1}h",
                finding.plan_id,
                finding.kind.to_string(),
                finding.status,
                finding.age_hours
            );
            if let Some(note) = &finding.note {
                line.push_str(&format!(" | {}", note));
            }
            lines.push(line);
        }
        lines.join("\n")
    }
}

impl DisplayFallback for PlanBlacklistResult {
    fn display(&self) -> String {
        match self {
            PlanBlacklistResult::List { entries } => {
                if entries.is_empty() {
                    "Blacklist vazia".to_string()
                } else {
                    let mut lines = Vec::new();
                    for entry in entries {
                        let mut line = entry.domain.clone();
                        if let Some(reason) = &entry.reason {
                            line.push_str(&format!(" — {}", reason));
                        }
                        lines.push(line);
                    }
                    lines.join("\n")
                }
            }
            PlanBlacklistResult::Ack { message } => message.clone(),
        }
    }
}

impl DisplayFallback for PlanImportResult {
    fn display(&self) -> String {
        format!("Importados {}/{} planos", self.imported, self.total)
    }
}

fn format_datetime(dt: Option<DateTime<Utc>>) -> Option<String> {
    dt.map(|value| value.to_rfc3339_opts(SecondsFormat::Secs, true))
}

fn parse_audit_kind(value: &str) -> Result<PlanAuditKind> {
    match value.to_lowercase().as_str() {
        "expired" => Ok(PlanAuditKind::Expired),
        "missing_license" | "license" => Ok(PlanAuditKind::MissingLicense),
        "hd_missing" | "hd" => Ok(PlanAuditKind::HdMissing),
        "stuck" => Ok(PlanAuditKind::Stuck),
        other => Err(AppError::InvalidArgument(format!(
            "tipo de auditoria inválido: {other}"
        ))),
    }
}

fn parse_plan_import(content: &str, overwrite: bool) -> Result<Vec<PlanImportRecord>> {
    if let Ok(records) = serde_json::from_str::<Vec<PlanImportRecord>>(content) {
        return Ok(records);
    }
    if let Ok(record) = serde_json::from_str::<PlanImportRecord>(content) {
        return Ok(vec![record]);
    }
    if let Ok(plans) = serde_json::from_str::<Vec<Plan>>(content) {
        return Ok(plans
            .into_iter()
            .map(|plan| PlanImportRecord { plan, overwrite })
            .collect());
    }
    if let Ok(plan) = serde_json::from_str::<Plan>(content) {
        return Ok(vec![PlanImportRecord { plan, overwrite }]);
    }
    Err(AppError::InvalidArgument(
        "Arquivo JSON inválido para import".to_string(),
    ))
}

fn parse_queue_status(value: &str) -> Result<QueueStatus> {
    QueueStatus::from_str(value)
        .map_err(|_| AppError::InvalidArgument(format!("status inválido: {value}")))
}

impl DisplayFallback for QueueList {
    fn display(&self) -> String {
        if self.rows.is_empty() {
            return "Fila vazia".to_string();
        }
        let mut lines = Vec::new();
        for entry in &self.rows {
            let duration = entry
                .duration_s
                .map(|v| format!("{v}s"))
                .unwrap_or_else(|| "-".to_string());
            let mut extras = Vec::new();
            if let Some(score) = entry.curation_score {
                extras.push(format!("score={:.2}", score));
            }
            if let Some(kind) = &entry.content_kind {
                extras.push(format!("kind={kind}"));
            }
            if let Some(origin) = &entry.node_origin {
                extras.push(format!("origin={origin}"));
            }
            let extra = if extras.is_empty() {
                String::new()
            } else {
                format!(" [{}]", extras.join(", "))
            };
            lines.push(format!(
                "#{id} plan={plan} status={status} priority={priority} dur={duration}{extra}",
                id = entry.id,
                plan = entry.plan_id,
                status = entry.status,
                priority = entry.priority,
                extra = extra,
            ));
        }
        lines.join("\n")
    }
}

impl DisplayFallback for QueueSummaryOutput {
    fn display(&self) -> String {
        let mut lines = vec![format!("Buffer disponível: {:.2} h", self.buffer_hours)];
        lines.push("Contagens por status:".to_string());
        for (status, count) in self.counts.iter() {
            lines.push(format!("  - {status}: {count}"));
        }
        lines.push(format!(
            "Última hora: reproduzidos={}, falhas={}",
            self.played_last_hour, self.failures_last_hour
        ));
        lines.join("\n")
    }
}

impl DisplayFallback for AckMessage {
    fn display(&self) -> String {
        self.message.clone()
    }
}

impl DisplayFallback for BufferFillResult {
    fn display(&self) -> String {
        if self.stdout.is_empty() {
            "Buffer fill executado".to_string()
        } else {
            self.stdout.clone()
        }
    }
}

impl DisplayFallback for Vec<HealthEntry> {
    fn display(&self) -> String {
        let mut lines = Vec::new();
        for entry in self {
            lines.push(format!(
                "[{status}] {name} — {detail}",
                status = entry.status,
                name = entry.name,
                detail = entry.detail
            ));
        }
        lines.join("\n")
    }
}

#[derive(Debug, Serialize)]
pub struct PlanList {
    pub rows: Vec<PlanEntry>,
}

#[derive(Debug, Serialize)]
pub struct PlanEntry {
    pub plan_id: String,
    pub title: Option<String>,
    pub status: String,
    pub duration_est_s: Option<i64>,
    pub curation_score: Option<f64>,
    pub updated_at: Option<String>,
    pub created_at: Option<String>,
    pub kind: String,
    pub hd_missing: bool,
}

#[derive(Debug, Serialize)]
pub struct PlanAuditReport {
    pub findings: Vec<PlanAuditFinding>,
}

#[derive(Debug, Serialize)]
#[serde(tag = "result", rename_all = "snake_case")]
pub enum PlanBlacklistResult {
    List { entries: Vec<PlanBlacklistEntry> },
    Ack { message: String },
}

#[derive(Debug, Serialize)]
pub struct PlanImportResult {
    pub imported: usize,
    pub total: usize,
}

#[derive(Debug, Serialize)]
pub struct QueueList {
    pub rows: Vec<QueueDisplayEntry>,
}

#[derive(Debug, Serialize)]
pub struct QueueDisplayEntry {
    pub id: i64,
    pub plan_id: String,
    pub status: String,
    pub duration_s: Option<i64>,
    pub priority: i64,
    pub curation_score: Option<f64>,
    pub created_at: Option<String>,
    pub updated_at: Option<String>,
    pub node_origin: Option<String>,
    pub content_kind: Option<String>,
}

impl From<QueueStoreEntry> for QueueDisplayEntry {
    fn from(entry: QueueStoreEntry) -> Self {
        Self {
            id: entry.id,
            plan_id: entry.plan_id,
            status: entry.status.to_string(),
            duration_s: entry.duration_s,
            priority: entry.priority,
            curation_score: entry.curation_score,
            created_at: format_datetime(entry.created_at),
            updated_at: format_datetime(entry.updated_at),
            node_origin: entry.node_origin,
            content_kind: entry.content_kind,
        }
    }
}

#[derive(Debug, Serialize)]
pub struct QueueSummaryOutput {
    pub buffer_hours: f64,
    pub counts: HashMap<String, i64>,
    pub played_last_hour: i64,
    pub failures_last_hour: i64,
}

#[derive(Debug, Serialize)]
pub struct AckMessage {
    pub message: String,
}

#[derive(Debug, Serialize)]
pub struct BufferFillResult {
    pub status: String,
    pub stdout: String,
}

#[derive(Debug, Serialize)]
pub struct HealthEntry {
    pub name: String,
    pub status: CheckStatus,
    pub detail: String,
}

#[derive(Debug, Serialize)]
pub enum CheckStatus {
    #[serde(rename = "ok")]
    Ok,
    #[serde(rename = "warn")]
    Warn,
    #[serde(rename = "error")]
    Error,
}

impl fmt::Display for CheckStatus {
    fn fmt(&self, f: &mut fmt::Formatter<'_>) -> fmt::Result {
        let label = match self {
            CheckStatus::Ok => "OK",
            CheckStatus::Warn => "WARN",
            CheckStatus::Error => "ERROR",
        };
        write!(f, "{}", label)
    }
}

impl HealthEntry {
    fn ok(name: impl Into<String>, detail: impl Into<String>) -> Self {
        Self {
            name: name.into(),
            status: CheckStatus::Ok,
            detail: detail.into(),
        }
    }

    fn warn(name: impl Into<String>, detail: impl Into<String>) -> Self {
        Self {
            name: name.into(),
            status: CheckStatus::Warn,
            detail: detail.into(),
        }
    }

    fn error(name: impl Into<String>, detail: impl Into<String>) -> Self {
        Self {
            name: name.into(),
            status: CheckStatus::Error,
            detail: detail.into(),
        }
    }
}

impl DisplayFallback for HealthEntry {
    fn display(&self) -> String {
        format!(
            "[{status}] {name} — {detail}",
            status = self.status,
            name = self.name,
            detail = self.detail
        )
    }
}

impl DisplayFallback for QaSmokeReport {
    fn display(&self) -> String {
        let mut lines = vec![
            format!("URL: {}", self.result.url),
            format!("Sucesso: {}", self.result.success),
            format!("Duração (ms): {}", self.result.duration_ms),
            format!("Tentativas: {}", self.result.attempts),
            format!(
                "HD success {}/{}",
                self.result.metrics.hd_success, self.result.metrics.hd_attempts
            ),
            format!(
                "PBD success rate: {:.1}%",
                self.result.metrics.pbd_success_rate()
            ),
        ];
        if let Some(path) = &self.result.screenshot_path {
            lines.push(format!("Screenshot: {}", path.display()));
        }
        if let Some(path) = &self.result.video_path {
            lines.push(format!("Vídeo: {}", path.display()));
        }
        if !self.result.warnings.is_empty() {
            lines.push(format!("Avisos: {}", self.result.warnings.join("; ")));
        }
        lines.join("\n")
    }
}

impl DisplayFallback for QaReportResult {
    fn display(&self) -> String {
        format!(
            "Dashboard: {}\nTotal runs: {}\nSuccess rate: {:.1}%\nProxy rotations: {}\nBot detections: {}",
            self.output.display(),
            self.stats.total_runs,
            self.stats.pbd_success_rate,
            self.stats.proxy_rotations,
            self.stats.bot_detections
        )
    }
}

impl DisplayFallback for LedgerRecordResult {
    fn display(&self) -> String {
        format!(
            "Evento {} registrado: €{:.2} — contexto {}",
            self.event.event_type.as_str(),
            self.event.value_eur,
            self.event.context
        )
    }
}

impl DisplayFallback for LedgerSummaryResult {
    fn display(&self) -> String {
        format!(
            "Financeiro {} → {} | receita {:.2} | custos {:.2} | resultado {:+.2}",
            self.summary.start,
            self.summary.end,
            self.summary.revenue_total(),
            self.summary.cost_total(),
            self.summary.net_revenue
        )
    }
}

impl DisplayFallback for LedgerExportResult {
    fn display(&self) -> String {
        format!(
            "Ledger exportado: {}\nManifesto: {}\nChecksum: {}",
            self.export.csv_path.display(),
            self.export.manifest_path.display(),
            self.export.checksum
        )
    }
}

impl DisplayFallback for AudienceRecordResult {
    fn display(&self) -> String {
        format!(
            "Sessão {} registrada — região {} — duração {:.1} min",
            self.session.session_id,
            self.session.region,
            self.session.duration_seconds as f64 / 60.0
        )
    }
}

impl DisplayFallback for AudienceMetricsResult {
    fn display(&self) -> String {
        let metrics = &self.report.metrics;
        format!(
            "Sessões: {} | Retenção 5min: {:.0}% | Retenção 30min: {:.0}% | Duração média: {:.1} min",
            metrics.total_sessions,
            metrics.retention_5min * 100.0,
            metrics.retention_30min * 100.0,
            metrics.avg_duration_minutes
        )
    }
}

impl DisplayFallback for AudienceHeatmapResult {
    fn display(&self) -> String {
        format!("Heatmap gerado em {}", self.output.display())
    }
}

impl DisplayFallback for AudienceReportResultView {
    fn display(&self) -> String {
        format!(
            "Relatório salvo em {} ({} sessões)",
            self.path.display(),
            self.report.metrics.total_sessions
        )
    }
}

impl DisplayFallback for AdaptiveReportView {
    fn display(&self) -> String {
        format!(
            "Atualizações aplicadas: {} | Receita líquida: {:+.2}",
            self.report.updates.len(),
            self.report.economy.net_revenue
        )
    }
}

impl DisplayFallback for SpotListResult {
    fn display(&self) -> String {
        if self.contracts.is_empty() {
            "Nenhum microspot cadastrado".into()
        } else {
            self.contracts
                .iter()
                .map(|contract| {
                    format!(
                        "- {} ({}): €{:.2}, duração {}s, ativo={}",
                        contract.id,
                        contract.sponsor,
                        contract.value_eur,
                        contract.duration_s,
                        contract.active
                    )
                })
                .collect::<Vec<_>>()
                .join("\n")
        }
    }
}

impl DisplayFallback for SpotActionResult {
    fn display(&self) -> String {
        self.message.clone()
    }
}

impl DisplayFallback for SpotInjectionResult {
    fn display(&self) -> String {
        format!("Microspots injetados: {}", self.injections.len())
    }
}

impl DisplayFallback for DashboardResultView {
    fn display(&self) -> String {
        format!(
            "Dashboard: {}\nFinance: {}\nTrends: {}\nHeatmap: {}",
            self.artifacts.html_path.display(),
            self.artifacts.finance_path.display(),
            self.artifacts.trends_path.display(),
            self.artifacts.heatmap_path.display()
        )
    }
}

<<<<<<< HEAD
impl DisplayFallback for LicenseAuditReport {
    fn display(&self) -> String {
        let mut lines = vec![format!(
            "Entradas auditadas: {} ({} planos)",
            self.summary.total_entries, self.summary.unique_plans
        )];
        if self.findings.is_empty() {
            lines.push("Nenhuma inconformidade detectada.".to_string());
        } else {
            lines.push(format!(
                "Inconformidades detectadas ({}):",
                self.findings.len()
            ));
            for finding in self.findings.iter().take(10) {
                lines.push(format!(
                    "  - [{:?}] {} — {} (ref: {}, arquivo: {})",
                    finding.kind,
                    finding.plan_id,
                    finding.message,
                    finding.reference_time.to_rfc3339(),
                    finding.source.display()
                ));
            }
            if self.findings.len() > 10 {
                lines.push(format!(
                    "  … +{} findings adicionais",
                    self.findings.len() - 10
                ));
            }
        }
        if !self.summary.findings_by_kind.is_empty() {
            lines.push("Resumo por categoria:".to_string());
            let mut entries: Vec<_> = self.summary.findings_by_kind.iter().collect();
            entries.sort_by_key(|(kind, _)| format!("{:?}", kind));
            for (kind, count) in entries {
                lines.push(format!("  • {:?}: {}", kind, count));
            }
        }
        lines.join("\n")
    }
}

impl DisplayFallback for DrmScanReport {
    fn display(&self) -> String {
        let mut lines = vec![format!("Arquivos analisados: {}", self.files_scanned)];
        if self.findings.is_empty() {
            lines.push("Nenhuma marca de DRM/EME encontrada.".to_string());
        } else {
            lines.push(format!("Marcas suspeitas ({}):", self.findings.len()));
            for finding in self.findings.iter().take(10) {
                let snippet = finding
                    .snippet
                    .replace('\n', " ")
                    .chars()
                    .take(120)
                    .collect::<String>();
                lines.push(format!(
                    "  - {} ⇒ padrão `{}` :: {}",
                    finding.path.display(),
                    finding.pattern,
                    snippet
                ));
            }
            if self.findings.len() > 10 {
                lines.push(format!(
                    "  … +{} ocorrências adicionais",
                    self.findings.len() - 10
                ));
            }
        }
        lines.join("\n")
    }
}

impl DisplayFallback for CsamScanReport {
    fn display(&self) -> String {
        let mut lines = vec![format!("Arquivos inspecionados: {}", self.files_scanned)];
        if self.matches.is_empty() {
            lines.push("Nenhum hash correspondente encontrado.".to_string());
        } else {
            lines.push(format!("Correspondências CSAM ({}):", self.matches.len()));
            for match_item in self.matches.iter().take(10) {
                lines.push(format!(
                    "  - {} ⇒ hash {} [{}]",
                    match_item.path.display(),
                    match_item.hash,
                    match_item.label
                ));
            }
            if self.matches.len() > 10 {
                lines.push(format!(
                    "  … +{} correspondências adicionais",
                    self.matches.len() - 10
                ));
            }
=======
impl DisplayFallback for IncidentReportResultView {
    fn display(&self) -> String {
        let mut lines = Vec::new();
        lines.push(format!(
            "Incidente {} [{}]",
            self.incident_id, self.severity
        ));
        lines.push(format!("Postmortem: {}", self.markdown_path));
        if let Some(json) = &self.json_path {
            lines.push(format!("JSON: {json}"));
        }
        match &self.notification {
            Some(notification) => {
                lines.push(format!("Notificação: {}", notification.subject));
                for action in &notification.actions {
                    if let Some(detail) = &action.detail {
                        lines.push(format!(
                            "- {} -> {} ({detail})",
                            action.channel, action.status
                        ));
                    } else {
                        lines.push(format!("- {} -> {}", action.channel, action.status));
                    }
                }
            }
            None => lines.push("Notificação: não enviada".to_string()),
>>>>>>> 105f0c50
        }
        lines.join("\n")
    }
}

<<<<<<< HEAD
impl DisplayFallback for ComplianceSummary {
    fn display(&self) -> String {
        let mut sections = Vec::new();
        if let Some(report) = &self.license_audit {
            sections.push("# Auditoria de licenças".to_string());
            for line in report.display().lines() {
                sections.push(format!("  {line}"));
            }
        } else {
            sections.push("# Auditoria de licenças: não executada".to_string());
        }

        if let Some(report) = &self.drm_scan {
            sections.push("# Varredura DRM/EME".to_string());
            for line in report.display().lines() {
                sections.push(format!("  {line}"));
            }
        } else {
            sections.push("# Varredura DRM/EME: não executada".to_string());
        }

        if let Some(report) = &self.csam_scan {
            sections.push("# Varredura CSAM".to_string());
            for line in report.display().lines() {
                sections.push(format!("  {line}"));
            }
        } else {
            sections.push("# Varredura CSAM: não executada".to_string());
        }

        let status = if self.has_findings() {
            "Status geral: ⚠️  Ação requerida"
        } else {
            "Status geral: ✅ Em conformidade"
        };
        sections.push(status.to_string());
        sections.join("\n")
    }
}

=======
>>>>>>> 105f0c50
#[cfg(test)]
mod tests {
    use super::*;
    use crate::commands::incident::IncidentSeverityArg;
    use chrono::{Duration, Utc};
    use rusqlite::params;
    use std::path::{Path, PathBuf};
    use tempfile::TempDir;
    use vvtv_core::{BrowserMetrics, IncidentTimelineEntry};

    fn prepare_test_context() -> Result<(TempDir, AppContext)> {
        let temp = TempDir::new().unwrap();
        let root = temp.path();
        let configs_dir = root.join("configs");
        fs::create_dir_all(&configs_dir).unwrap();
        fs::copy("../configs/vvtv.toml", configs_dir.join("vvtv.toml")).unwrap();
        fs::copy("../configs/browser.toml", configs_dir.join("browser.toml")).unwrap();
        fs::copy(
            "../configs/processor.toml",
            configs_dir.join("processor.toml"),
        )
        .unwrap();
        fs::copy(
            "../configs/broadcaster.toml",
            configs_dir.join("broadcaster.toml"),
        )
        .unwrap();

        let data_dir = root.join("data");
        fs::create_dir_all(&data_dir).unwrap();
        let plans_db = data_dir.join("plans.sqlite");
        let queue_db = data_dir.join("queue.sqlite");
        let metrics_db = data_dir.join("metrics.sqlite");
        let economy_db = data_dir.join("economy.sqlite");
        let viewers_db = data_dir.join("viewers.sqlite");
        let reports_dir = root.join("reports");

        let conn = Connection::open(&plans_db).unwrap();
        conn.execute_batch(&fs::read_to_string("../sql/plans.sql").unwrap())
            .unwrap();
        conn.execute(
            "INSERT INTO plans(plan_id, kind, title, status, duration_est_s, curation_score) VALUES (?1, ?2, ?3, ?4, ?5, ?6)",
            params!["plan-1", "video", "Video", "planned", 3600, 0.9],
        )
        .unwrap();

        let conn_queue = Connection::open(&queue_db).unwrap();
        conn_queue
            .execute_batch(&fs::read_to_string("../sql/queue.sql").unwrap())
            .unwrap();
        conn_queue.execute(
            "INSERT INTO playout_queue(plan_id, asset_path, duration_s, status, curation_score) VALUES (?1, ?2, ?3, ?4, ?5)",
            params!["plan-1", "asset.mp4", 3600, "queued", 0.9],
        )
        .unwrap();

        let conn_metrics = Connection::open(&metrics_db).unwrap();
        conn_metrics
            .execute_batch(&fs::read_to_string("../sql/metrics.sql").unwrap())
            .unwrap();
        conn_metrics
            .execute(
                "INSERT INTO metrics(
                buffer_duration_h,
                queue_length,
                played_last_hour,
                failures_last_hour,
                avg_cpu_load,
                avg_temp_c,
                latency_s,
                stream_bitrate_mbps,
                vmaf_live,
                audio_peak_db,
                freeze_events,
                black_frame_ratio,
                signature_deviation
            ) VALUES (?1, ?2, ?3, ?4, ?5, ?6, ?7, ?8, ?9, ?10, ?11, ?12, ?13)",
                params![4.0, 3, 2, 0, 55.0, 48.5, 6.2, 2.8, 92.0, -1.2, 0, 0.02, 0.18],
            )
            .unwrap();

        let conn_economy = Connection::open(&economy_db).unwrap();
        conn_economy
            .execute_batch(&fs::read_to_string("../sql/economy.sql").unwrap())
            .unwrap();
        conn_economy
            .execute(
                "INSERT INTO economy_events (
                    timestamp, event_type, value_eur, source, context, proof, notes
                ) VALUES (?1, ?2, ?3, ?4, ?5, ?6, ?7)",
                params![
                    Utc::now().naive_utc(),
                    "view",
                    1.25f64,
                    "viewer",
                    "plan-1",
                    "deadbeef",
                    "sample"
                ],
            )
            .unwrap();

        let conn_viewers = Connection::open(&viewers_db).unwrap();
        conn_viewers
            .execute_batch(&fs::read_to_string("../sql/viewers.sql").unwrap())
            .unwrap();
        let join_time = Utc::now() - Duration::minutes(30);
        let leave_time = join_time + Duration::minutes(20);
        conn_viewers
            .execute(
                "INSERT INTO viewer_sessions (
                    session_id, viewer_id, join_time, leave_time, duration_seconds,
                    region, device, bandwidth_mbps, engagement_score, notes
                ) VALUES (?1, ?2, ?3, ?4, ?5, ?6, ?7, ?8, ?9, ?10)",
                params![
                    "session-1",
                    "viewer-1",
                    join_time.naive_utc(),
                    leave_time.naive_utc(),
                    (leave_time - join_time).num_seconds(),
                    "EU",
                    "desktop",
                    25.0f64,
                    0.85f64,
                    "seed"
                ],
            )
            .unwrap();

        fs::create_dir_all(&reports_dir).unwrap();

        let scripts_dir = root.join("scripts/system");
        fs::create_dir_all(&scripts_dir).unwrap();
        fs::copy(
            "../scripts/system/fill_buffer.sh",
            scripts_dir.join("fill_buffer.sh"),
        )
        .unwrap();

        let cli = Cli {
            config: configs_dir.join("vvtv.toml"),
            browser_config: None,
            processor_config: None,
            broadcaster_config: None,
            data_dir: Some(data_dir.clone()),
            scripts_dir: Some(scripts_dir.clone()),
            plans_db: Some(plans_db.clone()),
            queue_db: Some(queue_db.clone()),
            metrics_db: Some(metrics_db.clone()),
            economy_db: Some(economy_db.clone()),
            viewers_db: Some(viewers_db.clone()),
            reports_dir: Some(reports_dir.clone()),
            fill_script: Some(scripts_dir.join("fill_buffer.sh")),
            token: None,
            format: OutputFormat::Json,
            command: Commands::Status,
        };

        let context = AppContext::new(&cli)?;
        Ok((temp, context))
    }

    #[test]
    fn incident_report_generates_history() {
        let (temp, context) = prepare_test_context().unwrap();
        let history_dir = temp.path().join("history");
        let args = IncidentReportArgs {
            id: "INC-TEST".to_string(),
            title: "Teste de incidente".to_string(),
            severity: IncidentSeverityArg::High,
            category: "Operacional".to_string(),
            summary: "Buffer em nível baixo".to_string(),
            impact: "Transmissão impactada por 2 minutos".to_string(),
            root_cause: "Manutenção programada".to_string(),
            detected_at: Some(Utc::now()),
            resolved_at: Some(Utc::now()),
            actions: vec!["Ativar emergency loop".to_string()],
            lessons: vec!["Monitorar janelas de manutenção".to_string()],
            preventive: vec!["Avisar equipe com antecedência".to_string()],
            timeline: vec![IncidentTimelineEntry::new(Utc::now(), "Alerta emitido")],
            author: Some("Eng. Operações".to_string()),
            link: None,
            history_dir: Some(history_dir.clone()),
            no_notify: false,
            dry_run: true,
            include_json: true,
        };
        let result = context.incident_report(&args).unwrap();
        assert!(Path::new(&result.markdown_path).exists());
        assert!(result.notification.is_some());
        let json_path = result.json_path.as_ref().expect("json should exist");
        assert!(Path::new(json_path).exists());
    }

    #[test]
    fn status_report_collects_metrics() {
        let (_temp, context) = prepare_test_context().unwrap();
        let status = context.gather_status().unwrap();
        assert_eq!(status.node.node_name, "vvtv-primary");
        assert!(status.plan_counts.contains_key("planned"));
        assert!(status.queue_counts.contains_key("queued"));
        assert!(status.metrics.is_some());
    }

    #[test]
    fn plan_listing_returns_entries() {
        let (_temp, context) = prepare_test_context().unwrap();
        let list = context
            .plan_list(&PlanListArgs {
                status: None,
                limit: 5,
            })
            .unwrap();
        assert_eq!(list.rows.len(), 1);
        assert_eq!(list.rows[0].plan_id, "plan-1");
    }

    #[test]
    fn qa_smoke_report_display_renders_paths_and_metrics() {
        let mut metrics = BrowserMetrics::default();
        metrics.hd_attempts = 1;
        metrics.hd_success = 1;
        metrics.proxy_rotations = 2;
        let report = QaSmokeReport {
            result: SmokeTestResult {
                url: "https://example.com".into(),
                success: true,
                capture: None,
                duration_ms: 900,
                warnings: vec!["placeholder video".into()],
                metrics,
                screenshot_path: Some(PathBuf::from("/tmp/screenshot.png")),
                video_path: Some(PathBuf::from("/tmp/video.mp4")),
                attempts: 1,
            },
        };
        let display = report.display();
        assert!(display.contains("URL: https://example.com"));
        assert!(display.contains("Screenshot: /tmp/screenshot.png"));
        assert!(display.contains("Avisos"));
        assert!(display.contains("PBD success rate: 100.0%"));
    }

    #[test]
    fn qa_report_result_display_includes_summary() {
        let stats = QaStatistics {
            total_runs: 4,
            success_count: 3,
            failure_count: 1,
            pbd_success_rate: 75.0,
            avg_duration_ms: 1200.0,
            proxy_rotations: 5,
            bot_detections: 2,
            last_run: None,
        };
        let report = QaReportResult {
            output: PathBuf::from("/tmp/dashboard.html"),
            stats,
        };
        let display = report.display();
        assert!(display.contains("Dashboard: /tmp/dashboard.html"));
        assert!(display.contains("Total runs: 4"));
        assert!(display.contains("Proxy rotations: 5"));
        assert!(display.contains("Bot detections: 2"));
    }

    #[test]
    fn compliance_summary_display_mentions_all_sections() {
        let mut findings_by_kind = std::collections::HashMap::new();
        findings_by_kind.insert(LicenseAuditFindingKind::MissingProof, 1);
        let audit = LicenseAuditReport {
            summary: LicenseAuditSummary {
                total_entries: 1,
                unique_plans: 1,
                findings_by_kind,
            },
            findings: vec![LicenseAuditFinding {
                plan_id: "plan-1".into(),
                kind: LicenseAuditFindingKind::MissingProof,
                message: "Registro não possui license_proof".into(),
                reference_time: Utc::now(),
                source: PathBuf::from("/tmp/consent.jsonl"),
            }],
        };
        let drm = DrmScanReport {
            files_scanned: 1,
            findings: vec![DrmScanFinding {
                path: PathBuf::from("manifest.m3u8"),
                pattern: "ext-x-key".into(),
                snippet: "#EXT-X-KEY:METHOD=AEAD".into(),
            }],
        };
        let csam = CsamScanReport {
            files_scanned: 1,
            matches: vec![CsamScanFinding {
                path: PathBuf::from("clip.mp4"),
                hash: "deadbeef".into(),
                label: "alert".into(),
            }],
        };
        let summary = ComplianceSummary {
            license_audit: Some(audit),
            drm_scan: Some(drm),
            csam_scan: Some(csam),
        };
        let display = summary.display();
        assert!(display.contains("Auditoria de licenças"));
        assert!(display.contains("Varredura DRM/EME"));
        assert!(display.contains("Varredura CSAM"));
        assert!(summary.has_findings());
    }
}<|MERGE_RESOLUTION|>--- conflicted
+++ resolved
@@ -18,15 +18,11 @@
 use chrono::{DateTime, Duration, SecondsFormat, Utc};
 use clap::{Args, CommandFactory, Parser, Subcommand, ValueEnum};
 use clap_complete::{generate, Shell};
-<<<<<<< HEAD
 use commands::compliance::{
     ComplianceAuditArgs, ComplianceCommands, ComplianceCsamArgs, ComplianceDrmArgs,
     ComplianceSuiteArgs,
 };
-use commands::discover::DiscoverArgs;
-=======
 use commands::{discover::DiscoverArgs, incident::IncidentReportArgs};
->>>>>>> 105f0c50
 use rusqlite::{Connection, OpenFlags};
 use serde::{de::DeserializeOwned, Deserialize, Serialize};
 use thiserror::Error;
@@ -36,32 +32,13 @@
     load_broadcaster_config, load_browser_config, load_processor_config, load_vvtv_config,
     AdaptiveProgrammer, AdaptiveReport, AudienceReport, AudienceStore, AudienceStoreBuilder,
     BrowserError, BrowserLauncher, BrowserPbdRunner, BrowserQaRunner, BrowserSearchSessionFactory,
-<<<<<<< HEAD
     ComplianceError, ComplianceSuite, ComplianceSuiteConfig, ComplianceSummary, ConfigBundle,
     ContentSearcher, CsamScanReport, CsamScanner, DashboardArtifacts, DashboardError,
     DashboardGenerator, DiscoveryConfig, DiscoveryLoop, DiscoveryPbd, DiscoveryPlanStore,
-    DiscoveryStats, DrmDetectionConfig, DrmScanReport, DrmScanner, EconomyError, EconomyEvent,
-    EconomyEventType, EconomyStore, EconomyStoreBuilder, EconomySummary, LedgerExport,
-    LicenseAuditReport, LicenseAuditor, MetricRecord, MetricsStore, MicroSpotContract,
-    MicroSpotInjection, MicroSpotManager, MonetizationDashboard, MonitorError, NewEconomyEvent,
-    NewViewerSession, Plan, PlanAuditFinding, PlanAuditKind, PlanBlacklistEntry, PlanImportRecord,
-    PlanMetrics, PlanStatus, PlayBeforeDownload, PlayoutQueueStore, ProfileManager, QaMetricsStore,
-    QaStatistics, QueueEntry as QueueStoreEntry, QueueError, QueueFilter, QueueMetrics,
-    QueueStatus, SearchConfig, SearchEngine, SearchSessionFactory, SessionRecorder,
-    SessionRecorderConfig, SmokeMode, SmokeTestOptions, SmokeTestResult, SqlitePlanStore,
-    ViewerSession,
-};
-
-#[cfg(test)]
-use vvtv_core::{
-    CsamScanFinding, DrmScanFinding, LicenseAuditFinding, LicenseAuditFindingKind,
-    LicenseAuditSummary,
-=======
-    ConfigBundle, ContentSearcher, DashboardArtifacts, DashboardError, DashboardGenerator,
-    DiscoveryConfig, DiscoveryLoop, DiscoveryPbd, DiscoveryPlanStore, DiscoveryStats,
-    DispatchAction, DispatchStatus, EconomyError, EconomyEvent, EconomyEventType, EconomyStore,
-    EconomyStoreBuilder, EconomySummary, IncidentDispatch, IncidentError, IncidentHistoryWriter,
-    IncidentNotifier, IncidentReport, IncidentSeverity, LedgerExport, MetricRecord, MetricsStore,
+    DiscoveryStats, DispatchAction, DispatchStatus, DrmDetectionConfig, DrmScanReport, DrmScanner,
+    EconomyError, EconomyEvent, EconomyEventType, EconomyStore, EconomyStoreBuilder, EconomySummary,
+    IncidentDispatch, IncidentError, IncidentHistoryWriter, IncidentNotifier, IncidentReport,
+    IncidentSeverity, LedgerExport, LicenseAuditReport, LicenseAuditor, MetricRecord, MetricsStore,
     MicroSpotContract, MicroSpotInjection, MicroSpotManager, MonetizationDashboard, MonitorError,
     NewEconomyEvent, NewViewerSession, Plan, PlanAuditFinding, PlanAuditKind, PlanBlacklistEntry,
     PlanImportRecord, PlanMetrics, PlanStatus, PlayBeforeDownload, PlayoutQueueStore,
@@ -69,7 +46,12 @@
     QueueFilter, QueueMetrics, QueueStatus, SearchConfig, SearchEngine, SearchSessionFactory,
     SessionRecorder, SessionRecorderConfig, SmokeMode, SmokeTestOptions, SmokeTestResult,
     SqlitePlanStore, ViewerSession,
->>>>>>> 105f0c50
+};
+
+#[cfg(test)]
+use vvtv_core::{
+    CsamScanFinding, DrmScanFinding, LicenseAuditFinding, LicenseAuditFindingKind,
+    LicenseAuditSummary,
 };
 
 pub type Result<T> = std::result::Result<T, AppError>;
@@ -102,13 +84,10 @@
     Adaptive(#[from] vvtv_core::AdaptiveError),
     #[error("spots error: {0}")]
     Spots(#[from] vvtv_core::SpotsError),
-<<<<<<< HEAD
     #[error("compliance error: {0}")]
     Compliance(#[from] ComplianceError),
-=======
     #[error("incident error: {0}")]
     Incident(#[from] IncidentError),
->>>>>>> 105f0c50
     #[error("authentication failed")]
     Authentication,
     #[error("required resource missing: {0}")]
@@ -2846,7 +2825,6 @@
     }
 }
 
-<<<<<<< HEAD
 impl DisplayFallback for LicenseAuditReport {
     fn display(&self) -> String {
         let mut lines = vec![format!(
@@ -2884,6 +2862,32 @@
             for (kind, count) in entries {
                 lines.push(format!("  • {:?}: {}", kind, count));
             }
+impl DisplayFallback for IncidentReportResultView {
+    fn display(&self) -> String {
+        let mut lines = Vec::new();
+        lines.push(format!(
+            "Incidente {} [{}]",
+            self.incident_id, self.severity
+        ));
+        lines.push(format!("Postmortem: {}", self.markdown_path));
+        if let Some(json) = &self.json_path {
+            lines.push(format!("JSON: {json}"));
+        }
+        match &self.notification {
+            Some(notification) => {
+                lines.push(format!("Notificação: {}", notification.subject));
+                for action in &notification.actions {
+                    if let Some(detail) = &action.detail {
+                        lines.push(format!(
+                            "- {} -> {} ({detail})",
+                            action.channel, action.status
+                        ));
+                    } else {
+                        lines.push(format!("- {} -> {}", action.channel, action.status));
+                    }
+                }
+            }
+            None => lines.push("Notificação: não enviada".to_string()),
         }
         lines.join("\n")
     }
@@ -2942,40 +2946,11 @@
                     self.matches.len() - 10
                 ));
             }
-=======
-impl DisplayFallback for IncidentReportResultView {
-    fn display(&self) -> String {
-        let mut lines = Vec::new();
-        lines.push(format!(
-            "Incidente {} [{}]",
-            self.incident_id, self.severity
-        ));
-        lines.push(format!("Postmortem: {}", self.markdown_path));
-        if let Some(json) = &self.json_path {
-            lines.push(format!("JSON: {json}"));
-        }
-        match &self.notification {
-            Some(notification) => {
-                lines.push(format!("Notificação: {}", notification.subject));
-                for action in &notification.actions {
-                    if let Some(detail) = &action.detail {
-                        lines.push(format!(
-                            "- {} -> {} ({detail})",
-                            action.channel, action.status
-                        ));
-                    } else {
-                        lines.push(format!("- {} -> {}", action.channel, action.status));
-                    }
-                }
-            }
-            None => lines.push("Notificação: não enviada".to_string()),
->>>>>>> 105f0c50
         }
         lines.join("\n")
     }
 }
 
-<<<<<<< HEAD
 impl DisplayFallback for ComplianceSummary {
     fn display(&self) -> String {
         let mut sections = Vec::new();
@@ -3016,8 +2991,6 @@
     }
 }
 
-=======
->>>>>>> 105f0c50
 #[cfg(test)]
 mod tests {
     use super::*;
